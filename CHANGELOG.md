--- conflicted
+++ resolved
@@ -1,10 +1,6 @@
 # Changelog
 
 All notable changes to this project will be documented in this file.
-<<<<<<< HEAD
-<!-- ignore lint rules that are often triggered by content generated from commits / git-cliff -->
-<!-- markdownlint-disable line-length no-bare-urls ul-style emphasis-style -->
-=======
 
 ## [0.27.0](https://github.com/ratatui-org/ratatui/releases/tag/v0.27.0) - 2024-06-24
 
@@ -378,7 +374,6 @@
 - @enricozb made their first contribution in [#991](https://github.com/ratatui-org/ratatui/pull/991)
 
 **Full Changelog**: https://github.com/ratatui-org/ratatui/compare/v0.26.3...v0.27.0
->>>>>>> 29c8c84f
 
 ## [0.26.3](https://github.com/ratatui-org/ratatui/releases/tag/v0.26.3) - 2024-05-19
 
@@ -391,11 +386,7 @@
 ### Features
 
 - [97ee102](https://github.com/ratatui-org/ratatui/commit/97ee102f179eed4f309d575495f0e4c8359b4f04) *(buffer)* Track_caller for index_of by @EdJoPaTo in [#1046](https://github.com/ratatui-org/ratatui/pull/1046)
-<<<<<<< HEAD
-
-=======
 **
->>>>>>> 29c8c84f
   ````text
   The caller put in the wrong x/y -> the caller is the cause.
   ````
@@ -1598,11 +1589,7 @@
   ````
 
 - [0494ee5](https://github.com/ratatui-org/ratatui/commit/0494ee52f1f0070f1ccf4532f7301fd59d4a5c10)
-<<<<<<< HEAD
-  _(layout)_ Accept `Into<Constraint>` for constructors ([#744](https://github.com/ratatui-org/ratatui/issues/744))
-=======
   _(layout)_ Accept Into<Constraint> for constructors ([#744](https://github.com/ratatui-org/ratatui/issues/744))
->>>>>>> 29c8c84f
 
   ````text
   This allows Layout constructors to accept any type that implements
@@ -1820,11 +1807,7 @@
   ```
 
 - [803a72d](https://github.com/ratatui-org/ratatui/commit/803a72df27190e273556e089e42036bfc001f003)
-<<<<<<< HEAD
-  _(table)_ Accept `Into<Constraint>` for widths ([#745](https://github.com/ratatui-org/ratatui/issues/745))
-=======
   _(table)_ Accept Into<Constraint> for widths ([#745](https://github.com/ratatui-org/ratatui/issues/745))
->>>>>>> 29c8c84f
 
   ````text
   This allows Table constructors to accept any type that implements
@@ -2065,11 +2048,8 @@
 
 Fixes:https://github.com/ratatui-org/ratatui/issues/792
 
-<<<<<<< HEAD
-=======
 ---
 
->>>>>>> 29c8c84f
 - [4ee4e6d](https://github.com/ratatui-org/ratatui/commit/4ee4e6d78a136b5a1e4942f25b9afe34f7dd5d0c)
   _(uncategorized)_ Make spacing work in `Flex::SpaceAround` and `Flex::SpaceBetween` ([#892](https://github.com/ratatui-org/ratatui/issues/892))
 
@@ -2182,11 +2162,7 @@
 
   `symbols::border::PROPORTIONAL_WIDE`
 
-<<<<<<< HEAD
-```text
-=======
 ```
->>>>>>> 29c8c84f
 ▄▄▄▄
 █xx█
 █xx█
@@ -2195,11 +2171,7 @@
 
 `symbols::border::PROPORTIONAL_TALL`
 
-<<<<<<< HEAD
-```text
-=======
 ```
->>>>>>> 29c8c84f
 █▀▀█
 █xx█
 █xx█
@@ -2363,21 +2335,6 @@
   Line::styled("world", Style::new().bold());
 
   // can now be simplified to
-<<<<<<< HEAD
-  Line::styled("hello", Color::Red);
-  Line::styled("world", Modifier::BOLD);
-  ```
-
-  Fixes https://github.com/ratatui-org/ratatui/issues/694
-
-  BREAKING CHANGE:All style related methods now accept `S: Into<Style>`
-  instead of `Style`. This means that if you are already passing an ambiguous type
-  that implements `Into<Style>` you will need to remove the `.into()` call.
-
-  `Block` style methods can no longer be called from a const context as
-  trait functions cannot (yet) be const.
-  ````
-=======
   ````
 
   Line::styled("hello", Color::Red);
@@ -2395,7 +2352,6 @@
 
 `Block` style methods can no longer be called from a const context as
 trait functions cannot (yet) be const.
->>>>>>> 29c8c84f
 
 * feat: add tuple conversions to Style
 
@@ -2411,11 +2367,7 @@
   ````text
   This fixes a panic in set_style when the area to be styled is
   outside the buffer's bounds.
-<<<<<<< HEAD
-  ````
-=======
 `````
->>>>>>> 29c8c84f
 
 - [c959bd2](https://github.com/ratatui-org/ratatui/commit/c959bd2881244a4ad9609403d8a84860f290b859)
   _(calendar)_ CalendarEventStore panic ([#822](https://github.com/ratatui-org/ratatui/issues/822))
@@ -3983,11 +3935,7 @@
   _(barchart)_ Add benchmarks ([#455](https://github.com/ratatui-org/ratatui/issues/455))
 
 - [94af2a2](https://github.com/ratatui-org/ratatui/commit/94af2a29e10248ed709bbc8a7bf2f569894abc62)
-<<<<<<< HEAD
-  _(buffer)_ Allow with_lines to accept `Vec<Into<Line>>` ([#494](https://github.com/ratatui-org/ratatui/issues/494))
-=======
   _(buffer)_ Allow with_lines to accept Vec<Into<Line>> ([#494](https://github.com/ratatui-org/ratatui/issues/494))
->>>>>>> 29c8c84f
 
   ```text
   This allows writing unit tests without having to call set_style on the
