# Breaking Changes

This document contains a list of breaking changes in each version and some notes to help migrate
between versions. It is compiled manually from the commit history and changelog. We also tag PRs on
GitHub with a [breaking change] label.

[breaking change]: (https://github.com/ratatui/ratatui/issues?q=label%3A%22breaking+change%22)

## Summary

This is a quick summary of the sections below:

- [Unreleased](#unreleased)
  - The `From` impls for backend types are now replaced with more specific traits
  - `FrameExt` trait for `unstable-widget-ref` feature
  - `List::highlight_symbol` now accepts `Into<Line>` instead of `&str`
  - 'layout::Alignment' is renamed to 'layout::HorizontalAlignment'
  - The MSRV is now 1.81.0
  - `Backend` now requires an associated `Error` type and `clear_region` method
  - `Backend` now uses `Self::Error` for error handling instead of `std::io::Error`
  - `Terminal<B>` now uses `B::Error` for error handling instead of `std::io::Error`
  - `TestBackend` now uses `core::convert::Infallible` for error handling instead of `std::io::Error`
- [v0.29.0](#v0290)
  - `Sparkline::data` takes `IntoIterator<Item = SparklineBar>` instead of `&[u64]` and is no longer const
  - Removed public fields from `Rect` iterators
  - `Line` now implements `From<Cow<str>`
  - `Table::highlight_style` is now `Table::row_highlight_style`
  - `Tabs::select` now accepts `Into<Option<usize>>`
  - `Color::from_hsl` is now behind the `palette` feature
- [v0.28.0](#v0280)
  - `Backend::size` returns `Size` instead of `Rect`
  - `Backend` trait migrates to `get/set_cursor_position`
  - Ratatui now requires Crossterm 0.28.0
  - `Axis::labels` now accepts `IntoIterator<Into<Line>>`
  - `Layout::init_cache` no longer returns bool and takes a `NonZeroUsize` instead of `usize`
  - `ratatui::terminal` module is now private
  - `ToText` no longer has a lifetime
  - `Frame::size` is deprecated and renamed to `Frame::area`
- [v0.27.0](#v0270)
  - List no clamps the selected index to list
  - Prelude items added / removed
  - 'termion' updated to 4.0
  - `Rect::inner` takes `Margin` directly instead of reference
  - `Buffer::filled` takes `Cell` directly instead of reference
  - `Stylize::bg()` now accepts `Into<Color>`
  - Removed deprecated `List::start_corner`
  - `LineGauge::gauge_style` is deprecated
- [v0.26.0](#v0260)
  - `Flex::Start` is the new default flex mode for `Layout`
  - `patch_style` & `reset_style` now consume and return `Self`
  - Removed deprecated `Block::title_on_bottom`
  - `Line` now has an extra `style` field which applies the style to the entire line
  - `Block` style methods cannot be created in a const context
  - `Tabs::new()` now accepts `IntoIterator<Item: Into<Line<'a>>>`
  - `Table::new` now accepts `IntoIterator<Item: Into<Row<'a>>>`.
- [v0.25.0](#v0250)
  - Removed `Axis::title_style` and `Buffer::set_background`
  - `List::new()` now accepts `IntoIterator<Item = Into<ListItem<'a>>>`
  - `Table::new()` now requires specifying the widths
  - `Table::widths()` now accepts `IntoIterator<Item = AsRef<Constraint>>`
  - Layout::new() now accepts direction and constraint parameters
  - The default `Tabs::highlight_style` is now `Style::new().reversed()`
- [v0.24.0](#v0240)
  - MSRV is now 1.70.0
  - `ScrollbarState`: `position`, `content_length`, and `viewport_content_length` are now `usize`
  - `BorderType`: `line_symbols` is now `border_symbols` and returns `symbols::border::set`
  - `Frame<'a, B: Backend>` is now `Frame<'a>`
  - `Stylize` shorthands for `String` now consume the value and return `Span<'static>`
  - `Spans` is removed
- [v0.23.0](#v0230)
  - `Scrollbar`: `track_symbol` now takes `Option<&str>`
  - `Scrollbar`: symbols moved to `symbols` module
  - MSRV is now 1.67.0
- [v0.22.0](#v0220)
  - `serde` representation of `Borders` and `Modifiers` has changed
- [v0.21.0](#v0210)
  - MSRV is now 1.65.0
  - `terminal::ViewPort` is now an enum
  - `"".as_ref()` must be annotated to implement `Into<Text<'a>>`
  - `Marker::Block` renders as a block char instead of a bar char
- [v0.20.0](#v0200)
  - MSRV is now 1.63.0
  - `List` no longer ignores empty strings

## Unreleased (0.30.0)

<<<<<<< HEAD
### `TestBackend` now uses `core::convert::Infallible` for error handling instead of `std::io::Error` ([#1823])

[#1823]: https://github.com/ratatui/ratatui/pull/1823

Since `TestBackend` never fails, it now uses `Infallible` as associated `Error`. This may require
changes in test cases that use `TestBackend`.

## The MSRV is now 1.81.0 ([#1786])
=======
### The MSRV is now 1.81.0 ([#1786])
>>>>>>> c7912f39

[#1786]: https://github.com/ratatui/ratatui/pull/1786

The minimum supported Rust version (MSRV) is now 1.81.0. This is due to the use of `#[expect]` in
the codebase, which is only available in Rust 1.81.0 and later.

### `layout::Alignment` is renamed to `layout::HorizontalAlignment` ([#1735])

[#1735]: https://github.com/ratatui/ratatui/pull/1691

The `Alignment` enum has been renamed to `HorizontalAlignment` to better reflect its purpose. A type
alias has been added to maintain backwards compatibility, however there are some cases where type
aliases are not enough to maintain backwards compatibility. E.g. when using glob imports to import
all the enum variants.

We don't expect to remove or deprecate the type alias in the near future, but it is recommended to
update your imports to use the new name.

```diff
- use ratatui::layout::Alignment;
+ use ratatui::layout::HorizontalAlignment;

- use Alignment::*;
+ use HorizontalAlignment::*;
```

### `List::highlight_symbol` accepts `Into<Line>` ([#1595])

[#1595]: https://github.com/ratatui/ratatui/pull/1595

Previously `List::highlight_symbol` accepted `&str`. Any code that uses conversion methods will need
to be rewritten. Since `Into::into` is not const, this function cannot be called in const context.

### `FrameExt` trait for `unstable-widget-ref` feature ([#1530])

[#1530]: https://github.com/ratatui/ratatui/pull/1530

To call `Frame::render_widget_ref()` or `Frame::render_stateful_widget_ref()` you now need to:

1. Import the `FrameExt` trait from `ratatui::widgets`.
2. Enable the `unstable-widget-ref` feature.

For example:

```rust
use ratatui::{
    layout::Rect,
    widgets::{Block, FrameExt},
};

let block = Block::new();
let area = Rect::new(0, 0, 5, 5);
frame.render_widget_ref(&block, area);
```

### `WidgetRef` no longer has a blanket implementation of Widget

Previously there was a blanket implementation of Widget for WidgetRef. This has been reversed to
instead be a blanket implementation of WidgetRef for all &W where W: Widget. Any widgets that
previously implemented WidgetRef directly should now instead implement Widget for a reference to the
type.

```diff
-impl WidgetRef for Foo {
-    fn render_ref(&self, area: Rect, buf: &mut Buffer)
+impl Widget for &Foo {
+    fn render(self, area: Rect, buf: &mut Buffer)
}
```

### The `From` impls for backend types are now replaced with more specific traits [#1464]

[#1464]: https://github.com/ratatui/ratatui/pull/1464

Crossterm gains `ratatui::backend::crossterm::{FromCrossterm, IntoCrossterm}`
Termwiz gains `ratatui::backend::termwiz::{FromTermwiz, IntoTermwiz}`

This is necessary in order to avoid the orphan rule when implementing `From` for crossterm types
once the crossterm types are moved to a separate crate.

```diff
+ use ratatui::backend::crossterm::{FromCrossterm, IntoCrossterm};

let crossterm_color = crossterm::style::Color::Black;
- let ratatui_color = crossterm_color.into();
- let ratatui_color = ratatui::style::Color::from(crossterm_color);
+ let ratatui_color = ratatui::style::Color::from_crossterm(crossterm_color);
- let crossterm_color = ratatui_color.into();
- let crossterm_color = crossterm::style::Color::from(ratatui_color);
+ let crossterm_color = ratatui_color.into_crossterm();

let crossterm_attribute = crossterm::style::types::Attribute::Bold;
- let ratatui_modifier = crossterm_attribute.into();
- let ratatui_modifier = ratatui::style::Modifier::from(crossterm_attribute);
+ let ratatui_modifier = ratatui::style::Modifier::from_crossterm(crossterm_attribute);
- let crossterm_attribute = ratatui_modifier.into();
- let crossterm_attribute = crossterm::style::types::Attribute::from(ratatui_modifier);
+ let crossterm_attribute = ratatui_modifier.into_crossterm();
```

Similar conversions for `ContentStyle` -> `Style` and `Attributes` -> `Modifier` exist for
Crossterm and the various Termion and Termwiz types as well.

### `Bar::label()` and `BarGroup::label()` now accepts `Into<Line<'a>>`. ([#1471])

[#1471]: https://github.com/ratatui/ratatui/pull/1471

Previously `Bar::label()` and `BarGroup::label()` accepted `Line<'a>`, but they now accepts `Into<Line<'a>>`.

for `Bar::label()`:

```diff
- Bar::default().label("foo".into());
+ Bar::default().label("foo");
```

for `BarGroup::label()`:

```diff
- BarGroup::default().label("bar".into());
+ BarGroup::default().label("bar");
```

### `Bar::text_value` now accepts `Into<String>` ([#1471])

Previously `Bar::text_value` accepted `String`, but now it accepts `Into<String>`.

for `Bar::text_value()`:

```diff
- Bar::default().text_value("foobar".into());
+ Bar::default().text_value("foobar");
```

### `termwiz` is upgraded to 0.23.0 ([#1682])

[#1682]: https://github.com/ratatui/ratatui/pull/1682

The `termwiz` backend is upgraded from 0.22.0 to 0.23.0.

This release has a few fixes for hyperlinks and input handling, plus some dependency updates.
See the [commits](https://github.com/wezterm/wezterm/commits/main/termwiz) for more details.

## [v0.29.0](https://github.com/ratatui/ratatui/releases/tag/v0.29.0)

### `Sparkline::data` takes `IntoIterator<Item = SparklineBar>` instead of `&[u64]` and is no longer const ([#1326])

[#1326]: https://github.com/ratatui/ratatui/pull/1326

The `Sparkline::data` method has been modified to accept `IntoIterator<Item = SparklineBar>`
instead of `&[u64]`.

`SparklineBar` is a struct that contains an `Option<u64>` value, which represents an possible
_absent_ value, as distinct from a `0` value. This change allows the `Sparkline` to style
data points differently, depending on whether they are present or absent.

`SparklineBar` also contains an `Option<Style>` that will be used to apply a style the bar in
addition to any other styling applied to the `Sparkline`.

Several `From` implementations have been added to `SparklineBar` to support existing callers who
provide `&[u64]` and other types that can be converted to `SparklineBar`, such as `Option<u64>`.

If you encounter any type inference issues, you may need to provide an explicit type for the data
passed to `Sparkline::data`. For example, if you are passing a single value, you may need to use
`into()` to convert it to form that can be used as a `SparklineBar`:

```diff
let value = 1u8;
- Sparkline::default().data(&[value.into()]);
+ Sparkline::default().data(&[u64::from(value)]);
```

As a consequence of this change, the `data` method is no longer a `const fn`.

### `Color::from_hsl` is now behind the `palette` feature and accepts `palette::Hsl` ([#1418])

[#1418]: https://github.com/ratatui/ratatui/pull/1418

Previously `Color::from_hsl` accepted components as individual f64 parameters. It now accepts a
single `palette::Hsl` value and is gated behind a `palette` feature flag.

```diff
- Color::from_hsl(360.0, 100.0, 100.0)
+ Color::from_hsl(Hsl::new(360.0, 100.0, 100.0))
```

### Removed public fields from `Rect` iterators ([#1358], [#1424])

[#1358]: https://github.com/ratatui/ratatui/pull/1358
[#1424]: https://github.com/ratatui/ratatui/pull/1424

The `pub` modifier has been removed from fields on the `Columns`,`Rows`, and `Positions` iterators.
These fields were not intended to be public and should not have been accessed directly.

### `Rect::area()` now returns u32 instead of u16 ([#1378])

[#1378]: https://github.com/ratatui/ratatui/pull/1378

This is likely to impact anything which relies on `Rect::area` maxing out at u16::MAX. It can now
return up to u16::MAX * u16::MAX (2^32 - 2^17 + 1).

### `Line` now implements `From<Cow<str>` ([#1373])

[#1373]: https://github.com/ratatui/ratatui/pull/1373

As this adds an extra conversion, ambiguous inferred expressions may no longer compile.

```rust
// given:
struct Foo { ... }
impl From<Foo> for String { ... }
impl From<Foo> for Cow<str> { ... }

let foo = Foo { ... };
let line = Line::from(foo); // now fails due to now ambiguous inferred type
// replace with e.g.
let line = Line::from(String::from(foo));
```

### `Tabs::select()` now accepts `Into<Option<usize>>` ([#1413])

[#1413]: https://github.com/ratatui/ratatui/pull/1413

Previously `Tabs::select()` accepted `usize`, but it now accepts `Into<Option<usize>>`. This breaks
any code already using parameter type inference:

```diff
let selected = 1u8;
- let tabs = Tabs::new(["A", "B"]).select(selected.into())
+ let tabs = Tabs::new(["A", "B"]).select(selected as usize)
```

### `Table::highlight_style` is now `Table::row_highlight_style` ([#1331])

[#1331]: https://github.com/ratatui/ratatui/pull/1331

The `Table::highlight_style` is now deprecated in favor of `Table::row_highlight_style`.

Also, the serialized output of the `TableState` will now include the "selected_column" field.
Software that manually parse the serialized the output (with anything other than the `Serialize`
implementation on `TableState`) may have to be refactored if the "selected_column" field is not
accounted for. This does not affect users who rely on the `Deserialize`, or `Serialize`
implementation on the state.

## [v0.28.0](https://github.com/ratatui/ratatui/releases/tag/v0.28.0)

### `Backend::size` returns `Size` instead of `Rect` ([#1254])

[#1254]: https://github.com/ratatui/ratatui/pull/1254

The `Backend::size` method returns a `Size` instead of a `Rect`.
There is no need for the position here as it was always 0,0.

### `Backend` trait migrates to `get/set_cursor_position` ([#1284])

[#1284]: https://github.com/ratatui/ratatui/pull/1284

If you just use the types implementing the `Backend` trait, you will see deprecation hints but
nothing is a breaking change for you.

If you implement the Backend trait yourself, you need to update the implementation and add the
`get/set_cursor_position` method. You can remove the `get/set_cursor` methods as they are deprecated
and a default implementation for them exists.

### Ratatui now requires Crossterm 0.28.0 ([#1278])

[#1278]: https://github.com/ratatui/ratatui/pull/1278

Crossterm is updated to version 0.28.0, which is a semver incompatible version with the previous
version (0.27.0). Ratatui re-exports the version of crossterm that it is compatible with under
`ratatui::crossterm`, which can be used to avoid incompatible versions in your dependency list.

### `Axis::labels()` now accepts `IntoIterator<Into<Line>>` ([#1273] and [#1283])

[#1273]: https://github.com/ratatui/ratatui/pull/1173
[#1283]: https://github.com/ratatui/ratatui/pull/1283

Previously Axis::labels accepted `Vec<Span>`. Any code that uses conversion methods that infer the
type will need to be rewritten as the compiler cannot infer the correct type.

```diff
- Axis::default().labels(vec!["a".into(), "b".into()])
+ Axis::default().labels(["a", "b"])
```

### `Layout::init_cache` no longer returns bool and takes a `NonZeroUsize` instead of `usize` ([#1245])

[#1245]: https://github.com/ratatui/ratatui/pull/1245

```diff
- let is_initialized = Layout::init_cache(100);
+ Layout::init_cache(NonZeroUsize::new(100).unwrap());
```

### `ratatui::terminal` module is now private ([#1160])

[#1160]: https://github.com/ratatui/ratatui/pull/1160

The `terminal` module is now private and can not be used directly. The types under this module are
exported from the root of the crate. This reduces clashes with other modules in the backends that
are also named terminal, and confusion about module exports for newer Rust users.

```diff
- use ratatui::terminal::{CompletedFrame, Frame, Terminal, TerminalOptions, ViewPort};
+ use ratatui::{CompletedFrame, Frame, Terminal, TerminalOptions, ViewPort};
```

### `ToText` no longer has a lifetime ([#1234])

[#1234]: https://github.com/ratatui/ratatui/pull/1234

This change simplifies the trait and makes it easier to implement.

### `Frame::size` is deprecated and renamed to `Frame::area` ([#1293])

[#1293]: https://github.com/ratatui/ratatui/pull/1293

`Frame::size` is renamed to `Frame::area` as it's the more correct name.

## [v0.27.0](https://github.com/ratatui/ratatui/releases/tag/v0.27.0)

### List no clamps the selected index to list ([#1159])

[#1149]: https://github.com/ratatui/ratatui/pull/1149

The `List` widget now clamps the selected index to the bounds of the list when navigating with
`first`, `last`, `previous`, and `next`, as well as when setting the index directly with `select`.

Previously selecting an index past the end of the list would show treat the list as having a
selection which was not visible. Now the last item in the list will be selected instead.

### Prelude items added / removed ([#1149])

The following items have been removed from the prelude:

- `style::Styled` - this trait is useful for widgets that want to
  support the Stylize trait, but it adds complexity as widgets have two
  `style` methods and a `set_style` method.
- `symbols::Marker` - this item is used by code that needs to draw to
  the `Canvas` widget, but it's not a common item that would be used by
  most users of the library.
- `terminal::{CompletedFrame, TerminalOptions, Viewport}` - these items
  are rarely used by code that needs to interact with the terminal, and
  they're generally only ever used once in any app.

The following items have been added to the prelude:

- `layout::{Position, Size}` - these items are used by code that needs
  to interact with the layout system. These are newer items that were
  added in the last few releases, which should be used more liberally.
  This may cause conflicts for types defined elsewhere with a similar
  name.

To update your app:

```diff
// if your app uses Styled::style() or Styled::set_style():
-use ratatui::prelude::*;
+use ratatui::{prelude::*, style::Styled};

// if your app uses symbols::Marker:
-use ratatui::prelude::*;
+use ratatui::{prelude::*, symbols::Marker}

// if your app uses terminal::{CompletedFrame, TerminalOptions, Viewport}
-use ratatui::prelude::*;
+use ratatui::{prelude::*, terminal::{CompletedFrame, TerminalOptions, Viewport}};

// to disambiguate existing types named Position or Size:
- use some_crate::{Position, Size};
- let size: Size = ...;
- let position: Position = ...;
+ let size: some_crate::Size = ...;
+ let position: some_crate::Position = ...;
```

### Termion is updated to 4.0 [#1106]

Changelog: <https://gitlab.redox-os.org/redox-os/termion/-/blob/master/CHANGELOG.md>

A change is only necessary if you were matching on all variants of the `MouseEvent` enum without a
wildcard. In this case, you need to either handle the two new variants, `MouseLeft` and
`MouseRight`, or add a wildcard.

[#1106]: https://github.com/ratatui/ratatui/pull/1106

### `Rect::inner` takes `Margin` directly instead of reference ([#1008])

[#1008]: https://github.com/ratatui/ratatui/pull/1008

`Margin` needs to be passed without reference now.

```diff
-let area = area.inner(&Margin {
+let area = area.inner(Margin {
     vertical: 0,
     horizontal: 2,
 });
```

### `Buffer::filled` takes `Cell` directly instead of reference ([#1148])

[#1148]: https://github.com/ratatui/ratatui/pull/1148

`Buffer::filled` moves the `Cell` instead of taking a reference.

```diff
-Buffer::filled(area, &Cell::new("X"));
+Buffer::filled(area, Cell::new("X"));
```

### `Stylize::bg()` now accepts `Into<Color>` ([#1103])

[#1103]: https://github.com/ratatui/ratatui/pull/1103

Previously, `Stylize::bg()` accepted `Color` but now accepts `Into<Color>`. This allows more
flexible types from calling scopes, though it can break some type inference in the calling scope.

### Remove deprecated `List::start_corner` and `layout::Corner` ([#759])

[#759]: https://github.com/ratatui/ratatui/pull/759

`List::start_corner` was deprecated in v0.25. Use `List::direction` and `ListDirection` instead.

```diff
- list.start_corner(Corner::TopLeft);
- list.start_corner(Corner::TopRight);
// This is not an error, BottomRight rendered top to bottom previously
- list.start_corner(Corner::BottomRight);
// all becomes
+ list.direction(ListDirection::TopToBottom);
```

```diff
- list.start_corner(Corner::BottomLeft);
// becomes
+ list.direction(ListDirection::BottomToTop);
```

`layout::Corner` was removed entirely.

### `LineGauge::gauge_style` is deprecated ([#565])

[#565]: https://github.com/ratatui/ratatui/pull/1148

`LineGauge::gauge_style` is deprecated and replaced with `LineGauge::filled_style` and `LineGauge::unfilled_style`:

```diff
let gauge = LineGauge::default()
- .gauge_style(Style::default().fg(Color::Red).bg(Color::Blue)
+ .filled_style(Style::default().fg(Color::Green))
+ .unfilled_style(Style::default().fg(Color::White));
```

## [v0.26.0](https://github.com/ratatui/ratatui/releases/tag/v0.26.0)

### `Flex::Start` is the new default flex mode for `Layout` ([#881])

[#881]: https://github.com/ratatui/ratatui/pull/881

Previously, constraints would stretch to fill all available space, violating constraints if
necessary.

With v0.26.0, `Flex` modes are introduced, and the default is `Flex::Start`, which will align
areas associated with constraints to be beginning of the area. With v0.26.0, additionally,
`Min` constraints grow to fill excess space. These changes will allow users to build layouts
more easily.

With v0.26.0, users will most likely not need to change what constraints they use to create
existing layouts with `Flex::Start`. However, to get old behavior, use `Flex::Legacy`.

```diff
- let rects = Layout::horizontal([Length(1), Length(2)]).split(area);
// becomes
+ let rects = Layout::horizontal([Length(1), Length(2)]).flex(Flex::Legacy).split(area);
```

### `Table::new()` now accepts `IntoIterator<Item: Into<Row<'a>>>` ([#774])

[#774]: https://github.com/ratatui/ratatui/pull/774

Previously, `Table::new()` accepted `IntoIterator<Item=Row<'a>>`. The argument change to
`IntoIterator<Item: Into<Row<'a>>>`, This allows more flexible types from calling scopes, though it
can some break type inference in the calling scope for empty containers.

This can be resolved either by providing an explicit type (e.g. `Vec::<Row>::new()`), or by using
`Table::default()`.

```diff
- let table = Table::new(vec![], widths);
// becomes
+ let table = Table::default().widths(widths);
```

### `Tabs::new()` now accepts `IntoIterator<Item: Into<Line<'a>>>` ([#776])

[#776]: https://github.com/ratatui/ratatui/pull/776

Previously, `Tabs::new()` accepted `Vec<T>` where `T: Into<Line<'a>>`. This allows more flexible
types from calling scopes, though it can break some type inference in the calling scope.

This typically occurs when collecting an iterator prior to calling `Tabs::new`, and can be resolved
by removing the call to `.collect()`.

```diff
- let tabs = Tabs::new((0.3).map(|i| format!("{i}")).collect());
// becomes
+ let tabs = Tabs::new((0.3).map(|i| format!("{i}")));
```

### Table::default() now sets segment_size to None and column_spacing to ([#751])

[#751]: https://github.com/ratatui/ratatui/pull/751

The default() implementation of Table now sets the column_spacing field to 1 and the segment_size
field to `SegmentSize::None`. This will affect the rendering of a small amount of apps.

To use the previous default values, call `table.segment_size(Default::default())` and
`table.column_spacing(0)`.

### `patch_style` & `reset_style` now consumes and returns `Self` ([#754])

[#754]: https://github.com/ratatui/ratatui/pull/754

Previously, `patch_style` and `reset_style` in `Text`, `Line` and `Span` were using a mutable
reference to `Self`. To be more consistent with the rest of `ratatui`, which is using fluent
setters, these now take ownership of `Self` and return it.

The following example shows how to migrate for `Line`, but the same applies for `Text` and `Span`.

```diff
- let mut line = Line::from("foobar");
- line.patch_style(style);
// becomes
+ let line = Line::new("foobar").patch_style(style);
```

### Remove deprecated `Block::title_on_bottom` ([#757])

`Block::title_on_bottom` was deprecated in v0.22. Use `Block::title` and `Title::position` instead.

```diff
- block.title("foobar").title_on_bottom();
+ block.title(Title::from("foobar").position(Position::Bottom));
```

### `Block` style methods cannot be used in a const context ([#720])

[#720]: https://github.com/ratatui/ratatui/pull/720

Previously the `style()`, `border_style()` and `title_style()` methods could be used to create a
`Block` in a constant context. These now accept `Into<Style>` instead of `Style`. These methods no
longer can be called from a constant context.

### `Line` now has a `style` field that applies to the entire line ([#708])

[#708]: https://github.com/ratatui/ratatui/pull/708

Previously the style of a `Line` was stored in the `Span`s that make up the line. Now the `Line`
itself has a `style` field, which can be set with the `Line::styled` method. Any code that creates
`Line`s using the struct initializer instead of constructors will fail to compile due to the added
field. This can be easily fixed by adding `..Default::default()` to the field list or by using a
constructor method (`Line::styled()`, `Line::raw()`) or conversion method (`Line::from()`).

Each `Span` contained within the line will no longer have the style that is applied to the line in
the `Span::style` field.

```diff
  let line = Line {
      spans: vec!["".into()],
      alignment: Alignment::Left,
+     ..Default::default()
  };

  // or

  let line = Line::raw(vec!["".into()])
      .alignment(Alignment::Left);
```

## [v0.25.0](https://github.com/ratatui/ratatui/releases/tag/v0.25.0)

### Removed `Axis::title_style` and `Buffer::set_background` ([#691])

[#691]: https://github.com/ratatui/ratatui/pull/691

These items were deprecated since 0.10.

- You should use styling capabilities of [`text::Line`] given as argument of [`Axis::title`]
  instead of `Axis::title_style`
- You should use styling capabilities of [`Buffer::set_style`] instead of `Buffer::set_background`

[`text::Line`]: https://docs.rs/ratatui/latest/ratatui/text/struct.Line.html
[`Axis::title`]: https://docs.rs/ratatui/latest/ratatui/widgets/struct.Axis.html#method.title
[`Buffer::set_style`]: https://docs.rs/ratatui/latest/ratatui/buffer/struct.Buffer.html#method.set_style

### `List::new()` now accepts `IntoIterator<Item = Into<ListItem<'a>>>` ([#672])

[#672]: https://github.com/ratatui/ratatui/pull/672

Previously `List::new()` took `Into<Vec<ListItem<'a>>>`. This change will throw a compilation
error for `IntoIterator`s with an indeterminate item (e.g. empty vecs).

E.g.

```diff
- let list = List::new(vec![]);
// becomes
+ let list = List::default();
```

### The default `Tabs::highlight_style` is now `Style::new().reversed()` ([#635])

[#635]: https://github.com/ratatui/ratatui/pull/635

Previously the default highlight style for tabs was `Style::default()`, which meant that a `Tabs`
widget in the default configuration would not show any indication of the selected tab.

### The default `Tabs::highlight_style` is now `Style::new().reversed()` ([#635])

Previously the default highlight style for tabs was `Style::default()`, which meant that a `Tabs`
widget in the default configuration would not show any indication of the selected tab.

### `Table::new()` now requires specifying the widths of the columns ([#664])

[#664]: https://github.com/ratatui/ratatui/pull/664

Previously `Table`s could be constructed without `widths`. In almost all cases this is an error.
A new `widths` parameter is now mandatory on `Table::new()`. Existing code of the form:

```diff
- Table::new(rows).widths(widths)
```

Should be updated to:

```diff
+ Table::new(rows, widths)
```

For ease of automated replacement in cases where the amount of code broken by this change is large
or complex, it may be convenient to replace `Table::new` with `Table::default().rows`.

```diff
- Table::new(rows).block(block).widths(widths);
// becomes
+ Table::default().rows(rows).widths(widths)
```

### `Table::widths()` now accepts `IntoIterator<Item = AsRef<Constraint>>` ([#663])

[#663]: https://github.com/ratatui/ratatui/pull/663

Previously `Table::widths()` took a slice (`&'a [Constraint]`). This change will introduce clippy
`needless_borrow` warnings for places where slices are passed to this method. To fix these, remove
the `&`.

E.g.

```diff
- let table = Table::new(rows).widths(&[Constraint::Length(1)]);
// becomes
+ let table = Table::new(rows, [Constraint::Length(1)]);
```

### Layout::new() now accepts direction and constraint parameters ([#557])

[#557]: https://github.com/ratatui/ratatui/pull/557

Previously layout new took no parameters. Existing code should either use `Layout::default()` or
the new constructor.

```rust
let layout = layout::new()
  .direction(Direction::Vertical)
  .constraints([Constraint::Min(1), Constraint::Max(2)]);
// becomes either
let layout = layout::default()
  .direction(Direction::Vertical)
  .constraints([Constraint::Min(1), Constraint::Max(2)]);
// or
let layout = layout::new(Direction::Vertical, [Constraint::Min(1), Constraint::Max(2)]);
```

## [v0.24.0](https://github.com/ratatui/ratatui/releases/tag/v0.24.0)

### `ScrollbarState` field type changed from `u16` to `usize` ([#456])

[#456]: https://github.com/ratatui/ratatui/pull/456

In order to support larger content lengths, the `position`, `content_length` and
`viewport_content_length` methods on `ScrollbarState` now take `usize` instead of `u16`

### `BorderType::line_symbols` renamed to `border_symbols` ([#529])

[#529]: https://github.com/ratatui/ratatui/issues/529

Applications can now set custom borders on a `Block` by calling `border_set()`. The
`BorderType::line_symbols()` is renamed to `border_symbols()` and now returns a new struct
`symbols::border::Set`. E.g.:

```diff
- let line_set: symbols::line::Set = BorderType::line_symbols(BorderType::Plain);
// becomes
+ let border_set: symbols::border::Set = BorderType::border_symbols(BorderType::Plain);
```

### Generic `Backend` parameter removed from `Frame` ([#530])

[#530]: https://github.com/ratatui/ratatui/issues/530

`Frame` is no longer generic over Backend. Code that accepted `Frame<Backend>` will now need to
accept `Frame`. To migrate existing code, remove any generic parameters from code that uses an
instance of a Frame. E.g.:

```diff
- fn ui<B: Backend>(frame: &mut Frame<B>) { ... }
// becomes
+ fn ui(frame: Frame) { ... }
```

### `Stylize` shorthands now consume rather than borrow `String` ([#466])

[#466]: https://github.com/ratatui/ratatui/issues/466

In order to support using `Stylize` shorthands (e.g. `"foo".red()`) on temporary `String` values, a
new implementation of `Stylize` was added that returns a `Span<'static>`. This causes the value to
be consumed rather than borrowed. Existing code that expects to use the string after a call will no
longer compile. E.g.

```diff
- let s = String::new("foo");
- let span1 = s.red();
- let span2 = s.blue(); // will no longer compile as s is consumed by the previous line
// becomes
+ let span1 = s.clone().red();
+ let span2 = s.blue();
```

### Deprecated `Spans` type removed (replaced with `Line`) ([#426])

[#426]: https://github.com/ratatui/ratatui/issues/426

`Spans` was replaced with `Line` in 0.21.0. `Buffer::set_spans` was replaced with
`Buffer::set_line`.

```diff
- let spans = Spans::from(some_string_str_span_or_vec_span);
- buffer.set_spans(0, 0, spans, 10);
// becomes
+ let line - Line::from(some_string_str_span_or_vec_span);
+ buffer.set_line(0, 0, line, 10);
```

## [v0.23.0](https://github.com/ratatui/ratatui/releases/tag/v0.23.0)

### `Scrollbar::track_symbol()` now takes an `Option<&str>` instead of `&str` ([#360])

[#360]: https://github.com/ratatui/ratatui/issues/360

The track symbol of `Scrollbar` is now optional, this method now takes an optional value.

```diff
- let scrollbar = Scrollbar::default().track_symbol("|");
// becomes
+ let scrollbar = Scrollbar::default().track_symbol(Some("|"));
```

### `Scrollbar` symbols moved to `symbols::scrollbar` and `widgets::scrollbar` module is private ([#330])

[#330]: https://github.com/ratatui/ratatui/issues/330

The symbols for defining scrollbars have been moved to the `symbols` module from the
`widgets::scrollbar` module which is no longer public. To update your code update any imports to the
new module locations. E.g.:

```diff
- use ratatui::{widgets::scrollbar::{Scrollbar, Set}};
// becomes
+ use ratatui::{widgets::Scrollbar, symbols::scrollbar::Set}
```

### MSRV updated to 1.67 ([#361])

[#361]: https://github.com/ratatui/ratatui/issues/361

The MSRV of ratatui is now 1.67 due to an MSRV update in a dependency (`time`).

## [v0.22.0](https://github.com/ratatui/ratatui/releases/tag/v0.22.0)

### `bitflags` updated to 2.3 ([#205])

[#205]: https://github.com/ratatui/ratatui/issues/205

The `serde` representation of `bitflags` has changed. Any existing serialized types that have
Borders or Modifiers will need to be re-serialized. This is documented in the [`bitflags`
changelog](https://github.com/bitflags/bitflags/blob/main/CHANGELOG.md#200-rc2)..

## [v0.21.0](https://github.com/ratatui/ratatui/releases/tag/v0.21.0)

### MSRV is 1.65.0 ([#171])

[#171]: https://github.com/ratatui/ratatui/issues/171

The minimum supported rust version is now 1.65.0.

### `Terminal::with_options()` stabilized to allow configuring the viewport ([#114])

[#114]: https://github.com/ratatui/ratatui/issues/114

In order to support inline viewports, the unstable method `Terminal::with_options()` was stabilized
and `ViewPort` was changed from a struct to an enum.

```diff
let terminal = Terminal::with_options(backend, TerminalOptions {
-    viewport: Viewport::fixed(area),
});
// becomes
let terminal = Terminal::with_options(backend, TerminalOptions {
+    viewport: Viewport::Fixed(area),
});
```

### Code that binds `Into<Text<'a>>` now requires type annotations ([#168])

[#168]: https://github.com/ratatui/ratatui/issues/168

A new type `Masked` was introduced that implements `From<Text<'a>>`. This causes any code that
previously did not need to use type annotations to fail to compile. To fix this, annotate or call
`to_string()` / `to_owned()` / `as_str()` on the value. E.g.:

```diff
- let paragraph = Paragraph::new("".as_ref());
// becomes
+ let paragraph = Paragraph::new("".as_str());
```

### `Marker::Block` now renders as a block rather than a bar character ([#133])

[#133]: https://github.com/ratatui/ratatui/issues/133

Code using the `Block` marker that previously rendered using a half block character (`'▀'``) now
renders using the full block character (`'█'`). A new marker variant`Bar` is introduced to replace
the existing code.

```diff
- let canvas = Canvas::default().marker(Marker::Block);
// becomes
+ let canvas = Canvas::default().marker(Marker::Bar);
```

## [v0.20.0](https://github.com/ratatui/ratatui/releases/tag/v0.20.0)

v0.20.0 was the first release of Ratatui - versions prior to this were release as tui-rs. See the
[Changelog](./CHANGELOG.md) for more details.

### MSRV is update to 1.63.0 ([#80])

[#80]: https://github.com/ratatui/ratatui/issues/80

The minimum supported rust version is 1.63.0

### List no longer ignores empty string in items ([#42])

[#42]: https://github.com/ratatui/ratatui/issues/42

The following code now renders 3 items instead of 2. Code which relies on the previous behavior will
need to manually filter empty items prior to display.

```rust
let items = vec![
    ListItem::new("line one"),
    ListItem::new(""),
    ListItem::new("line four"),
];
```<|MERGE_RESOLUTION|>--- conflicted
+++ resolved
@@ -84,7 +84,6 @@
 
 ## Unreleased (0.30.0)
 
-<<<<<<< HEAD
 ### `TestBackend` now uses `core::convert::Infallible` for error handling instead of `std::io::Error` ([#1823])
 
 [#1823]: https://github.com/ratatui/ratatui/pull/1823
@@ -92,10 +91,7 @@
 Since `TestBackend` never fails, it now uses `Infallible` as associated `Error`. This may require
 changes in test cases that use `TestBackend`.
 
-## The MSRV is now 1.81.0 ([#1786])
-=======
 ### The MSRV is now 1.81.0 ([#1786])
->>>>>>> c7912f39
 
 [#1786]: https://github.com/ratatui/ratatui/pull/1786
 
