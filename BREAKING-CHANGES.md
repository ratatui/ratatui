--- conflicted
+++ resolved
@@ -11,15 +11,12 @@
 This is a quick summary of the sections below:
 
 - [v0.29.0](#unreleased)
-<<<<<<< HEAD
   - `Sparkline::data` takes `IntoIterator<Item = SparklineBar>` instead of `&[u64]` and is no longer const
-=======
   - Removed public fields from `Rect` iterators
   - `Line` now implements `From<Cow<str>`
   - `Table::highlight_style` is now `Table::row_highlight_style`
   - `Tabs::select` now accepts `Into<Option<usize>>`
   - `Color::from_hsl` is now behind the `palette` feature
->>>>>>> a52ee82f
 - [v0.28.0](#v0280)
   - `Backend::size` returns `Size` instead of `Rect`
   - `Backend` trait migrates to `get/set_cursor_position`
@@ -77,7 +74,6 @@
 
 ## Unreleased
 
-<<<<<<< HEAD
 ### `Sparkline::data` takes `IntoIterator<Item = SparklineBar>` instead of `&[u64]` and is no longer const ([#1326])
 
 [#1326]: https://github.com/ratatui/ratatui/pull/1326
@@ -106,7 +102,7 @@
 ```
 
 As a consequence of this change, the `data` method is no longer a `const fn`.
-=======
+
 ### `Color::from_hsl` is now behind the `palette` feature and accepts `palette::Hsl` ([#1418])
 
 [#1418]: https://github.com/ratatui/ratatui/pull/1418
@@ -176,9 +172,6 @@
 implementation on `TableState`) may have to be refactored if the "selected_column" field is not
 accounted for. This does not affect users who rely on the `Deserialize`, or `Serialize`
 implementation on the state.
->>>>>>> a52ee82f
-
-## v0.28.0
 
 ### `Backend::size` returns `Size` instead of `Rect` ([#1254])
 
