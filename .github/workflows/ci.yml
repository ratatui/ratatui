--- conflicted
+++ resolved
@@ -33,26 +33,6 @@
         uses: dtolnay/rust-toolchain@nightly
         with:
           components: rustfmt
-<<<<<<< HEAD
-      - name: Install cargo-make
-        uses: taiki-e/install-action@cargo-make
-      - name: Cache Cargo dependencies
-        uses: Swatinem/rust-cache@v2
-      - name: Check formatting
-        run: cargo make lint-format
-      - name: Check documentation
-        run: cargo make lint-docs
-      - name: Check typos
-        uses: crate-ci/typos@master
-      - name: Lint dependencies
-        uses: EmbarkStudios/cargo-deny-action@v1
-      - name: Lint markdown
-        uses: DavidAnson/markdownlint-cli2-action@v16
-        with:
-          globs: |
-            '**/*.md'
-            '!target'
-=======
       - run: cargo +nightly fmt --all --check
 
   typos:
@@ -67,7 +47,6 @@
       - uses: actions/checkout@v4
       - uses: EmbarkStudios/cargo-deny-action@v1
 
->>>>>>> 29c8c84f
   clippy:
     runs-on: ubuntu-latest
     steps:
@@ -80,6 +59,17 @@
         uses: taiki-e/install-action@cargo-make
       - uses: Swatinem/rust-cache@v2
       - run: cargo make clippy
+
+  markdownlint:
+    runs-on: ubuntu-latest
+    steps:
+      - uses: actions/checkout@v4
+      - name: Lint markdown
+        uses: DavidAnson/markdownlint-cli2-action@v16
+        with:
+          globs: |
+            '**/*.md'
+            '!target'
 
   coverage:
     runs-on: ubuntu-latest
