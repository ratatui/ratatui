//! This module provides the `TestBackend` implementation for the [`Backend`] trait.
//! It is used in the integration tests to verify the correctness of the library.

use alloc::string::String;
use alloc::vec;
use core::fmt::{self, Write};
use core::iter;

use unicode_width::UnicodeWidthStr;

use crate::backend::{Backend, ClearType, WindowSize};
use crate::buffer::{Buffer, Cell};
use crate::layout::{Position, Rect, Size};

/// A [`Backend`] implementation used for integration testing that renders to an memory buffer.
///
/// Note: that although many of the integration and unit tests in ratatui are written using this
/// backend, it is preferable to write unit tests for widgets directly against the buffer rather
/// than using this backend. This backend is intended for integration tests that test the entire
/// terminal UI.
///
/// # Example
///
/// ```rust,ignore
/// use ratatui::backend::{Backend, TestBackend};
///
/// let mut backend = TestBackend::new(10, 2);
/// backend.clear()?;
/// backend.assert_buffer_lines(["          "; 2]);
/// # Result::Ok(())
/// ```
#[derive(Debug, Clone, Eq, PartialEq, Hash)]
#[cfg_attr(feature = "serde", derive(serde::Serialize, serde::Deserialize))]
pub struct TestBackend {
    buffer: Buffer,
    scrollback: Buffer,
    cursor: bool,
    pos: (u16, u16),
}

/// Returns a string representation of the given buffer for debugging purpose.
///
/// This function is used to visualize the buffer content in a human-readable format.
/// It iterates through the buffer content and appends each cell's symbol to the view string.
/// If a cell is hidden by a multi-width symbol, it is added to the overwritten vector and
/// displayed at the end of the line.
fn buffer_view(buffer: &Buffer) -> String {
    let mut view = String::with_capacity(buffer.content.len() + buffer.area.height as usize * 3);
    for cells in buffer.content.chunks(buffer.area.width as usize) {
        let mut overwritten = vec![];
        let mut skip: usize = 0;
        view.push('"');
        for (x, c) in cells.iter().enumerate() {
            if skip == 0 {
                view.push_str(c.symbol());
            } else {
                overwritten.push((x, c.symbol()));
            }
            skip = core::cmp::max(skip, c.symbol().width()).saturating_sub(1);
        }
        view.push('"');
        if !overwritten.is_empty() {
            write!(&mut view, " Hidden by multi-width symbols: {overwritten:?}").unwrap();
        }
        view.push('\n');
    }
    view
}

impl TestBackend {
    /// Creates a new `TestBackend` with the specified width and height.
    pub fn new(width: u16, height: u16) -> Self {
        Self {
            buffer: Buffer::empty(Rect::new(0, 0, width, height)),
            scrollback: Buffer::empty(Rect::new(0, 0, width, 0)),
            cursor: false,
            pos: (0, 0),
        }
    }

    /// Creates a new `TestBackend` with the specified lines as the initial screen state.
    ///
    /// The backend's screen size is determined from the initial lines.
    #[must_use]
    pub fn with_lines<'line, Lines>(lines: Lines) -> Self
    where
        Lines: IntoIterator,
        Lines::Item: Into<crate::text::Line<'line>>,
    {
        let buffer = Buffer::with_lines(lines);
        let scrollback = Buffer::empty(Rect {
            width: buffer.area.width,
            ..Rect::ZERO
        });
        Self {
            buffer,
            scrollback,
            cursor: false,
            pos: (0, 0),
        }
    }

    /// Returns a reference to the internal buffer of the `TestBackend`.
    pub const fn buffer(&self) -> &Buffer {
        &self.buffer
    }

    /// Returns a reference to the internal scrollback buffer of the `TestBackend`.
    ///
    /// The scrollback buffer represents the part of the screen that is currently hidden from view,
    /// but that could be accessed by scrolling back in the terminal's history. This would normally
    /// be done using the terminal's scrollbar or an equivalent keyboard shortcut.
    ///
    /// The scrollback buffer starts out empty. Lines are appended when they scroll off the top of
    /// the main buffer. This happens when lines are appended to the bottom of the main buffer
    /// using [`Backend::append_lines`].
    ///
    /// The scrollback buffer has a maximum height of [`u16::MAX`]. If lines are appended to the
    /// bottom of the scrollback buffer when it is at its maximum height, a corresponding number of
    /// lines will be removed from the top.
    pub const fn scrollback(&self) -> &Buffer {
        &self.scrollback
    }

    /// Resizes the `TestBackend` to the specified width and height.
    pub fn resize(&mut self, width: u16, height: u16) {
        self.buffer.resize(Rect::new(0, 0, width, height));
        let scrollback_height = self.scrollback.area.height;
        self.scrollback
            .resize(Rect::new(0, 0, width, scrollback_height));
    }

    /// Asserts that the `TestBackend`'s buffer is equal to the expected buffer.
    ///
    /// This is a shortcut for `assert_eq!(self.buffer(), &expected)`.
    ///
    /// # Panics
    ///
    /// When they are not equal, a panic occurs with a detailed error message showing the
    /// differences between the expected and actual buffers.
    #[expect(deprecated)]
    #[track_caller]
    pub fn assert_buffer(&self, expected: &Buffer) {
        // TODO: use assert_eq!()
        crate::assert_buffer_eq!(&self.buffer, expected);
    }

    /// Asserts that the `TestBackend`'s scrollback buffer is equal to the expected buffer.
    ///
    /// This is a shortcut for `assert_eq!(self.scrollback(), &expected)`.
    ///
    /// # Panics
    ///
    /// When they are not equal, a panic occurs with a detailed error message showing the
    /// differences between the expected and actual buffers.
    #[track_caller]
    pub fn assert_scrollback(&self, expected: &Buffer) {
        assert_eq!(&self.scrollback, expected);
    }

    /// Asserts that the `TestBackend`'s scrollback buffer is empty.
    ///
    /// # Panics
    ///
    /// When the scrollback buffer is not equal, a panic occurs with a detailed error message
    /// showing the differences between the expected and actual buffers.
    pub fn assert_scrollback_empty(&self) {
        let expected = Buffer {
            area: Rect {
                width: self.scrollback.area.width,
                ..Rect::ZERO
            },
            content: vec![],
        };
        self.assert_scrollback(&expected);
    }

    /// Asserts that the `TestBackend`'s buffer is equal to the expected lines.
    ///
    /// This is a shortcut for `assert_eq!(self.buffer(), &Buffer::with_lines(expected))`.
    ///
    /// # Panics
    ///
    /// When they are not equal, a panic occurs with a detailed error message showing the
    /// differences between the expected and actual buffers.
    #[track_caller]
    pub fn assert_buffer_lines<'line, Lines>(&self, expected: Lines)
    where
        Lines: IntoIterator,
        Lines::Item: Into<crate::text::Line<'line>>,
    {
        self.assert_buffer(&Buffer::with_lines(expected));
    }

    /// Asserts that the `TestBackend`'s scrollback buffer is equal to the expected lines.
    ///
    /// This is a shortcut for `assert_eq!(self.scrollback(), &Buffer::with_lines(expected))`.
    ///
    /// # Panics
    ///
    /// When they are not equal, a panic occurs with a detailed error message showing the
    /// differences between the expected and actual buffers.
    #[track_caller]
    pub fn assert_scrollback_lines<'line, Lines>(&self, expected: Lines)
    where
        Lines: IntoIterator,
        Lines::Item: Into<crate::text::Line<'line>>,
    {
        self.assert_scrollback(&Buffer::with_lines(expected));
    }

    /// Asserts that the `TestBackend`'s cursor position is equal to the expected one.
    ///
    /// This is a shortcut for `assert_eq!(self.get_cursor_position().unwrap(), expected)`.
    ///
    /// # Panics
    ///
    /// When they are not equal, a panic occurs with a detailed error message showing the
    /// differences between the expected and actual position.
    #[track_caller]
    pub fn assert_cursor_position<P: Into<Position>>(&mut self, position: P) {
        let actual = self.get_cursor_position().unwrap();
        assert_eq!(actual, position.into());
    }
}

impl fmt::Display for TestBackend {
    /// Formats the `TestBackend` for display by calling the `buffer_view` function
    /// on its internal buffer.
    fn fmt(&self, f: &mut fmt::Formatter<'_>) -> fmt::Result {
        write!(f, "{}", buffer_view(&self.buffer))
    }
}

<<<<<<< HEAD
type InfallibleResult<T> = core::result::Result<T, core::convert::Infallible>;
=======
type Result<T, E = core::convert::Infallible> = core::result::Result<T, E>;
>>>>>>> 09173d18

impl Backend for TestBackend {
    type Error = core::convert::Infallible;

<<<<<<< HEAD
    fn draw<'a, I>(&mut self, content: I) -> InfallibleResult<()>
=======
    fn draw<'a, I>(&mut self, content: I) -> Result<()>
>>>>>>> 09173d18
    where
        I: Iterator<Item = (u16, u16, &'a Cell)>,
    {
        for (x, y, c) in content {
            self.buffer[(x, y)] = c.clone();
        }
        Ok(())
    }

<<<<<<< HEAD
    fn hide_cursor(&mut self) -> InfallibleResult<()> {
=======
    fn hide_cursor(&mut self) -> Result<()> {
>>>>>>> 09173d18
        self.cursor = false;
        Ok(())
    }

<<<<<<< HEAD
    fn show_cursor(&mut self) -> InfallibleResult<()> {
=======
    fn show_cursor(&mut self) -> Result<()> {
>>>>>>> 09173d18
        self.cursor = true;
        Ok(())
    }

<<<<<<< HEAD
    fn get_cursor_position(&mut self) -> InfallibleResult<Position> {
        Ok(self.pos.into())
    }

    fn set_cursor_position<P: Into<Position>>(&mut self, position: P) -> InfallibleResult<()> {
=======
    fn get_cursor_position(&mut self) -> Result<Position> {
        Ok(self.pos.into())
    }

    fn set_cursor_position<P: Into<Position>>(&mut self, position: P) -> Result<()> {
>>>>>>> 09173d18
        self.pos = position.into().into();
        Ok(())
    }

<<<<<<< HEAD
    fn clear(&mut self) -> InfallibleResult<()> {
=======
    fn clear(&mut self) -> Result<()> {
>>>>>>> 09173d18
        self.buffer.reset();
        Ok(())
    }

<<<<<<< HEAD
    fn clear_region(&mut self, clear_type: ClearType) -> InfallibleResult<()> {
=======
    fn clear_region(&mut self, clear_type: ClearType) -> Result<()> {
>>>>>>> 09173d18
        let region = match clear_type {
            ClearType::All => return self.clear(),
            ClearType::AfterCursor => {
                let index = self.buffer.index_of(self.pos.0, self.pos.1) + 1;
                &mut self.buffer.content[index..]
            }
            ClearType::BeforeCursor => {
                let index = self.buffer.index_of(self.pos.0, self.pos.1);
                &mut self.buffer.content[..index]
            }
            ClearType::CurrentLine => {
                let line_start_index = self.buffer.index_of(0, self.pos.1);
                let line_end_index = self.buffer.index_of(self.buffer.area.width - 1, self.pos.1);
                &mut self.buffer.content[line_start_index..=line_end_index]
            }
            ClearType::UntilNewLine => {
                let index = self.buffer.index_of(self.pos.0, self.pos.1);
                let line_end_index = self.buffer.index_of(self.buffer.area.width - 1, self.pos.1);
                &mut self.buffer.content[index..=line_end_index]
            }
        };
        for cell in region {
            cell.reset();
        }
        Ok(())
    }

    /// Inserts n line breaks at the current cursor position.
    ///
    /// After the insertion, the cursor x position will be incremented by 1 (unless it's already
    /// at the end of line). This is a common behaviour of terminals in raw mode.
    ///
    /// If the number of lines to append is fewer than the number of lines in the buffer after the
    /// cursor y position then the cursor is moved down by n rows.
    ///
    /// If the number of lines to append is greater than the number of lines in the buffer after
    /// the cursor y position then that number of empty lines (at most the buffer's height in this
    /// case but this limit is instead replaced with scrolling in most backend implementations) will
    /// be added after the current position and the cursor will be moved to the last row.
<<<<<<< HEAD
    fn append_lines(&mut self, line_count: u16) -> InfallibleResult<()> {
=======
    fn append_lines(&mut self, line_count: u16) -> Result<()> {
>>>>>>> 09173d18
        let Position { x: cur_x, y: cur_y } = self.get_cursor_position()?;
        let Rect { width, height, .. } = self.buffer.area;

        // the next column ensuring that we don't go past the last column
        let new_cursor_x = cur_x.saturating_add(1).min(width.saturating_sub(1));

        let max_y = height.saturating_sub(1);
        let lines_after_cursor = max_y.saturating_sub(cur_y);

        if line_count > lines_after_cursor {
            // We need to insert blank lines at the bottom and scroll the lines from the top into
            // scrollback.
            let scroll_by: usize = (line_count - lines_after_cursor).into();
            let width: usize = self.buffer.area.width.into();
            let cells_to_scrollback = self.buffer.content.len().min(width * scroll_by);

            append_to_scrollback(
                &mut self.scrollback,
                self.buffer.content.splice(
                    0..cells_to_scrollback,
                    iter::repeat_with(Default::default).take(cells_to_scrollback),
                ),
            );
            self.buffer.content.rotate_left(cells_to_scrollback);
            append_to_scrollback(
                &mut self.scrollback,
                iter::repeat_with(Default::default).take(width * scroll_by - cells_to_scrollback),
            );
        }

        let new_cursor_y = cur_y.saturating_add(line_count).min(max_y);
        self.set_cursor_position(Position::new(new_cursor_x, new_cursor_y))?;

        Ok(())
    }

<<<<<<< HEAD
    fn size(&self) -> InfallibleResult<Size> {
        Ok(self.buffer.area.as_size())
    }

    fn window_size(&mut self) -> InfallibleResult<WindowSize> {
=======
    fn size(&self) -> Result<Size> {
        Ok(self.buffer.area.as_size())
    }

    fn window_size(&mut self) -> Result<WindowSize> {
>>>>>>> 09173d18
        // Some arbitrary window pixel size, probably doesn't need much testing.
        const WINDOW_PIXEL_SIZE: Size = Size {
            width: 640,
            height: 480,
        };
        Ok(WindowSize {
            columns_rows: self.buffer.area.as_size(),
            pixels: WINDOW_PIXEL_SIZE,
        })
    }

<<<<<<< HEAD
    fn flush(&mut self) -> InfallibleResult<()> {
=======
    fn flush(&mut self) -> Result<()> {
>>>>>>> 09173d18
        Ok(())
    }

    #[cfg(feature = "scrolling-regions")]
<<<<<<< HEAD
    fn scroll_region_up(
        &mut self,
        region: core::ops::Range<u16>,
        scroll_by: u16,
    ) -> InfallibleResult<()> {
=======
    fn scroll_region_up(&mut self, region: core::ops::Range<u16>, scroll_by: u16) -> Result<()> {
>>>>>>> 09173d18
        let width: usize = self.buffer.area.width.into();
        let cell_region_start = width * region.start.min(self.buffer.area.height) as usize;
        let cell_region_end = width * region.end.min(self.buffer.area.height) as usize;
        let cell_region_len = cell_region_end - cell_region_start;
        let cells_to_scroll_by = width * scroll_by as usize;

        // Deal with the simple case where nothing needs to be copied into scrollback.
        if cell_region_start > 0 {
            if cells_to_scroll_by >= cell_region_len {
                // The scroll amount is large enough to clear the whole region.
                self.buffer.content[cell_region_start..cell_region_end].fill_with(Default::default);
            } else {
                // Scroll up by rotating, then filling in the bottom with empty cells.
                self.buffer.content[cell_region_start..cell_region_end]
                    .rotate_left(cells_to_scroll_by);
                self.buffer.content[cell_region_end - cells_to_scroll_by..cell_region_end]
                    .fill_with(Default::default);
            }
            return Ok(());
        }

        // The rows inserted into the scrollback will first come from the buffer, and if that is
        // insufficient, will then be blank rows.
        let cells_from_region = cell_region_len.min(cells_to_scroll_by);
        append_to_scrollback(
            &mut self.scrollback,
            self.buffer.content.splice(
                0..cells_from_region,
                iter::repeat_with(Default::default).take(cells_from_region),
            ),
        );
        if cells_to_scroll_by < cell_region_len {
            // Rotate the remaining cells to the front of the region.
            self.buffer.content[cell_region_start..cell_region_end].rotate_left(cells_from_region);
        } else {
            // Splice cleared out the region. Insert empty rows in scrollback.
            append_to_scrollback(
                &mut self.scrollback,
                iter::repeat_with(Default::default).take(cells_to_scroll_by - cell_region_len),
            );
        }
        Ok(())
    }

    #[cfg(feature = "scrolling-regions")]
<<<<<<< HEAD
    fn scroll_region_down(
        &mut self,
        region: core::ops::Range<u16>,
        scroll_by: u16,
    ) -> InfallibleResult<()> {
=======
    fn scroll_region_down(&mut self, region: core::ops::Range<u16>, scroll_by: u16) -> Result<()> {
>>>>>>> 09173d18
        let width: usize = self.buffer.area.width.into();
        let cell_region_start = width * region.start.min(self.buffer.area.height) as usize;
        let cell_region_end = width * region.end.min(self.buffer.area.height) as usize;
        let cell_region_len = cell_region_end - cell_region_start;
        let cells_to_scroll_by = width * scroll_by as usize;

        if cells_to_scroll_by >= cell_region_len {
            // The scroll amount is large enough to clear the whole region.
            self.buffer.content[cell_region_start..cell_region_end].fill_with(Default::default);
        } else {
            // Scroll up by rotating, then filling in the top with empty cells.
            self.buffer.content[cell_region_start..cell_region_end]
                .rotate_right(cells_to_scroll_by);
            self.buffer.content[cell_region_start..cell_region_start + cells_to_scroll_by]
                .fill_with(Default::default);
        }
        Ok(())
    }
}

/// Append the provided cells to the bottom of a scrollback buffer. The number of cells must be a
/// multiple of the buffer's width. If the scrollback buffer ends up larger than 65535 lines tall,
/// then lines will be removed from the top to get it down to size.
fn append_to_scrollback(scrollback: &mut Buffer, cells: impl IntoIterator<Item = Cell>) {
    scrollback.content.extend(cells);
    let width = scrollback.area.width as usize;
    let new_height = (scrollback.content.len() / width).min(u16::MAX as usize);
    let keep_from = scrollback
        .content
        .len()
        .saturating_sub(width * u16::MAX as usize);
    scrollback.content.drain(0..keep_from);
    scrollback.area.height = new_height as u16;
}

#[cfg(test)]
mod tests {
    use alloc::format;

    use itertools::Itertools as _;

    use super::*;

    #[test]
    fn new() {
        assert_eq!(
            TestBackend::new(10, 2),
            TestBackend {
                buffer: Buffer::with_lines(["          "; 2]),
                scrollback: Buffer::empty(Rect::new(0, 0, 10, 0)),
                cursor: false,
                pos: (0, 0),
            }
        );
    }
    #[test]
    fn test_buffer_view() {
        let buffer = Buffer::with_lines(["aaaa"; 2]);
        assert_eq!(buffer_view(&buffer), "\"aaaa\"\n\"aaaa\"\n");
    }

    #[test]
    fn buffer_view_with_overwrites() {
        let multi_byte_char = "👨‍👩‍👧‍👦"; // renders 2 wide
        let buffer = Buffer::with_lines([multi_byte_char]);
        assert_eq!(
            buffer_view(&buffer),
            format!(
                r#""{multi_byte_char}" Hidden by multi-width symbols: [(1, " ")]
"#,
            )
        );
    }

    #[test]
    fn buffer() {
        let backend = TestBackend::new(10, 2);
        backend.assert_buffer_lines(["          "; 2]);
    }

    #[test]
    fn resize() {
        let mut backend = TestBackend::new(10, 2);
        backend.resize(5, 5);
        backend.assert_buffer_lines(["     "; 5]);
    }

    #[test]
    fn assert_buffer() {
        let backend = TestBackend::new(10, 2);
        backend.assert_buffer_lines(["          "; 2]);
    }

    #[test]
    #[should_panic = "buffer contents not equal"]
    fn assert_buffer_panics() {
        let backend = TestBackend::new(10, 2);
        backend.assert_buffer_lines(["aaaaaaaaaa"; 2]);
    }

    #[test]
    #[should_panic = "assertion `left == right` failed"]
    fn assert_scrollback_panics() {
        let backend = TestBackend::new(10, 2);
        backend.assert_scrollback_lines(["aaaaaaaaaa"; 2]);
    }

    #[test]
    fn display() {
        let backend = TestBackend::new(10, 2);
        assert_eq!(format!("{backend}"), "\"          \"\n\"          \"\n");
    }

    #[test]
    fn draw() {
        let mut backend = TestBackend::new(10, 2);
        let cell = Cell::new("a");
        backend.draw([(0, 0, &cell)].into_iter()).unwrap();
        backend.draw([(0, 1, &cell)].into_iter()).unwrap();
        backend.assert_buffer_lines(["a         "; 2]);
    }

    #[test]
    fn hide_cursor() {
        let mut backend = TestBackend::new(10, 2);
        backend.hide_cursor().unwrap();
        assert!(!backend.cursor);
    }

    #[test]
    fn show_cursor() {
        let mut backend = TestBackend::new(10, 2);
        backend.show_cursor().unwrap();
        assert!(backend.cursor);
    }

    #[test]
    fn get_cursor_position() {
        let mut backend = TestBackend::new(10, 2);
        assert_eq!(backend.get_cursor_position().unwrap(), Position::ORIGIN);
    }

    #[test]
    fn assert_cursor_position() {
        let mut backend = TestBackend::new(10, 2);
        backend.assert_cursor_position(Position::ORIGIN);
    }

    #[test]
    fn set_cursor_position() {
        let mut backend = TestBackend::new(10, 10);
        backend
            .set_cursor_position(Position { x: 5, y: 5 })
            .unwrap();
        assert_eq!(backend.pos, (5, 5));
    }

    #[test]
    fn clear() {
        let mut backend = TestBackend::new(4, 2);
        let cell = Cell::new("a");
        backend.draw([(0, 0, &cell)].into_iter()).unwrap();
        backend.draw([(0, 1, &cell)].into_iter()).unwrap();
        backend.clear().unwrap();
        backend.assert_buffer_lines(["    ", "    "]);
    }

    #[test]
    fn clear_region_all() {
        let mut backend = TestBackend::with_lines([
            "aaaaaaaaaa",
            "aaaaaaaaaa",
            "aaaaaaaaaa",
            "aaaaaaaaaa",
            "aaaaaaaaaa",
        ]);

        backend.clear_region(ClearType::All).unwrap();
        backend.assert_buffer_lines([
            "          ",
            "          ",
            "          ",
            "          ",
            "          ",
        ]);
    }

    #[test]
    fn clear_region_after_cursor() {
        let mut backend = TestBackend::with_lines([
            "aaaaaaaaaa",
            "aaaaaaaaaa",
            "aaaaaaaaaa",
            "aaaaaaaaaa",
            "aaaaaaaaaa",
        ]);

        backend
            .set_cursor_position(Position { x: 3, y: 2 })
            .unwrap();
        backend.clear_region(ClearType::AfterCursor).unwrap();
        backend.assert_buffer_lines([
            "aaaaaaaaaa",
            "aaaaaaaaaa",
            "aaaa      ",
            "          ",
            "          ",
        ]);
    }

    #[test]
    fn clear_region_before_cursor() {
        let mut backend = TestBackend::with_lines([
            "aaaaaaaaaa",
            "aaaaaaaaaa",
            "aaaaaaaaaa",
            "aaaaaaaaaa",
            "aaaaaaaaaa",
        ]);

        backend
            .set_cursor_position(Position { x: 5, y: 3 })
            .unwrap();
        backend.clear_region(ClearType::BeforeCursor).unwrap();
        backend.assert_buffer_lines([
            "          ",
            "          ",
            "          ",
            "     aaaaa",
            "aaaaaaaaaa",
        ]);
    }

    #[test]
    fn clear_region_current_line() {
        let mut backend = TestBackend::with_lines([
            "aaaaaaaaaa",
            "aaaaaaaaaa",
            "aaaaaaaaaa",
            "aaaaaaaaaa",
            "aaaaaaaaaa",
        ]);

        backend
            .set_cursor_position(Position { x: 3, y: 1 })
            .unwrap();
        backend.clear_region(ClearType::CurrentLine).unwrap();
        backend.assert_buffer_lines([
            "aaaaaaaaaa",
            "          ",
            "aaaaaaaaaa",
            "aaaaaaaaaa",
            "aaaaaaaaaa",
        ]);
    }

    #[test]
    fn clear_region_until_new_line() {
        let mut backend = TestBackend::with_lines([
            "aaaaaaaaaa",
            "aaaaaaaaaa",
            "aaaaaaaaaa",
            "aaaaaaaaaa",
            "aaaaaaaaaa",
        ]);

        backend
            .set_cursor_position(Position { x: 3, y: 0 })
            .unwrap();
        backend.clear_region(ClearType::UntilNewLine).unwrap();
        backend.assert_buffer_lines([
            "aaa       ",
            "aaaaaaaaaa",
            "aaaaaaaaaa",
            "aaaaaaaaaa",
            "aaaaaaaaaa",
        ]);
    }

    #[test]
    fn append_lines_not_at_last_line() {
        let mut backend = TestBackend::with_lines([
            "aaaaaaaaaa",
            "bbbbbbbbbb",
            "cccccccccc",
            "dddddddddd",
            "eeeeeeeeee",
        ]);

        backend.set_cursor_position(Position::ORIGIN).unwrap();

        // If the cursor is not at the last line in the terminal the addition of a
        // newline simply moves the cursor down and to the right

        backend.append_lines(1).unwrap();
        backend.assert_cursor_position(Position { x: 1, y: 1 });

        backend.append_lines(1).unwrap();
        backend.assert_cursor_position(Position { x: 2, y: 2 });

        backend.append_lines(1).unwrap();
        backend.assert_cursor_position(Position { x: 3, y: 3 });

        backend.append_lines(1).unwrap();
        backend.assert_cursor_position(Position { x: 4, y: 4 });

        // As such the buffer should remain unchanged
        backend.assert_buffer_lines([
            "aaaaaaaaaa",
            "bbbbbbbbbb",
            "cccccccccc",
            "dddddddddd",
            "eeeeeeeeee",
        ]);
        backend.assert_scrollback_empty();
    }

    #[test]
    fn append_lines_at_last_line() {
        let mut backend = TestBackend::with_lines([
            "aaaaaaaaaa",
            "bbbbbbbbbb",
            "cccccccccc",
            "dddddddddd",
            "eeeeeeeeee",
        ]);

        // If the cursor is at the last line in the terminal the addition of a
        // newline will scroll the contents of the buffer
        backend
            .set_cursor_position(Position { x: 0, y: 4 })
            .unwrap();

        backend.append_lines(1).unwrap();

        backend.assert_buffer_lines([
            "bbbbbbbbbb",
            "cccccccccc",
            "dddddddddd",
            "eeeeeeeeee",
            "          ",
        ]);
        backend.assert_scrollback_lines(["aaaaaaaaaa"]);

        // It also moves the cursor to the right, as is common of the behaviour of
        // terminals in raw-mode
        backend.assert_cursor_position(Position { x: 1, y: 4 });
    }

    #[test]
    fn append_multiple_lines_not_at_last_line() {
        let mut backend = TestBackend::with_lines([
            "aaaaaaaaaa",
            "bbbbbbbbbb",
            "cccccccccc",
            "dddddddddd",
            "eeeeeeeeee",
        ]);

        backend.set_cursor_position(Position::ORIGIN).unwrap();

        // If the cursor is not at the last line in the terminal the addition of multiple
        // newlines simply moves the cursor n lines down and to the right by 1

        backend.append_lines(4).unwrap();
        backend.assert_cursor_position(Position { x: 1, y: 4 });

        // As such the buffer should remain unchanged
        backend.assert_buffer_lines([
            "aaaaaaaaaa",
            "bbbbbbbbbb",
            "cccccccccc",
            "dddddddddd",
            "eeeeeeeeee",
        ]);
        backend.assert_scrollback_empty();
    }

    #[test]
    fn append_multiple_lines_past_last_line() {
        let mut backend = TestBackend::with_lines([
            "aaaaaaaaaa",
            "bbbbbbbbbb",
            "cccccccccc",
            "dddddddddd",
            "eeeeeeeeee",
        ]);

        backend
            .set_cursor_position(Position { x: 0, y: 3 })
            .unwrap();

        backend.append_lines(3).unwrap();
        backend.assert_cursor_position(Position { x: 1, y: 4 });

        backend.assert_buffer_lines([
            "cccccccccc",
            "dddddddddd",
            "eeeeeeeeee",
            "          ",
            "          ",
        ]);
        backend.assert_scrollback_lines(["aaaaaaaaaa", "bbbbbbbbbb"]);
    }

    #[test]
    fn append_multiple_lines_where_cursor_at_end_appends_height_lines() {
        let mut backend = TestBackend::with_lines([
            "aaaaaaaaaa",
            "bbbbbbbbbb",
            "cccccccccc",
            "dddddddddd",
            "eeeeeeeeee",
        ]);

        backend
            .set_cursor_position(Position { x: 0, y: 4 })
            .unwrap();

        backend.append_lines(5).unwrap();
        backend.assert_cursor_position(Position { x: 1, y: 4 });

        backend.assert_buffer_lines([
            "          ",
            "          ",
            "          ",
            "          ",
            "          ",
        ]);
        backend.assert_scrollback_lines([
            "aaaaaaaaaa",
            "bbbbbbbbbb",
            "cccccccccc",
            "dddddddddd",
            "eeeeeeeeee",
        ]);
    }

    #[test]
    fn append_multiple_lines_where_cursor_appends_height_lines() {
        let mut backend = TestBackend::with_lines([
            "aaaaaaaaaa",
            "bbbbbbbbbb",
            "cccccccccc",
            "dddddddddd",
            "eeeeeeeeee",
        ]);

        backend.set_cursor_position(Position::ORIGIN).unwrap();

        backend.append_lines(5).unwrap();
        backend.assert_cursor_position(Position { x: 1, y: 4 });

        backend.assert_buffer_lines([
            "bbbbbbbbbb",
            "cccccccccc",
            "dddddddddd",
            "eeeeeeeeee",
            "          ",
        ]);
        backend.assert_scrollback_lines(["aaaaaaaaaa"]);
    }

    #[test]
    fn append_multiple_lines_where_cursor_at_end_appends_more_than_height_lines() {
        let mut backend = TestBackend::with_lines([
            "aaaaaaaaaa",
            "bbbbbbbbbb",
            "cccccccccc",
            "dddddddddd",
            "eeeeeeeeee",
        ]);

        backend
            .set_cursor_position(Position { x: 0, y: 4 })
            .unwrap();

        backend.append_lines(8).unwrap();
        backend.assert_cursor_position(Position { x: 1, y: 4 });

        backend.assert_buffer_lines([
            "          ",
            "          ",
            "          ",
            "          ",
            "          ",
        ]);
        backend.assert_scrollback_lines([
            "aaaaaaaaaa",
            "bbbbbbbbbb",
            "cccccccccc",
            "dddddddddd",
            "eeeeeeeeee",
            "          ",
            "          ",
            "          ",
        ]);
    }

    #[test]
<<<<<<< HEAD
    fn append_lines_truncates_beyond_u16_max() -> InfallibleResult<()> {
=======
    fn append_lines_truncates_beyond_u16_max() -> Result<()> {
>>>>>>> 09173d18
        let mut backend = TestBackend::new(10, 5);

        // Fill the scrollback with 65535 + 10 lines.
        let row_count = u16::MAX as usize + 10;
        for row in 0..=row_count {
            if row > 4 {
                backend.set_cursor_position(Position { x: 0, y: 4 })?;
                backend.append_lines(1)?;
            }
            let cells = format!("{row:>10}").chars().map(Cell::from).collect_vec();
            let content = cells
                .iter()
                .enumerate()
                .map(|(column, cell)| (column as u16, 4.min(row) as u16, cell));
            backend.draw(content)?;
        }

        // check that the buffer contains the last 5 lines appended
        backend.assert_buffer_lines([
            "     65541",
            "     65542",
            "     65543",
            "     65544",
            "     65545",
        ]);

        // TODO: ideally this should be something like:
        //     let lines = (6..=65545).map(|row| format!("{row:>10}"));
        //     backend.assert_scrollback_lines(lines);
        // but there's some truncation happening in Buffer::with_lines that needs to be fixed
        assert_eq!(
            Buffer {
                area: Rect::new(0, 0, 10, 5),
                content: backend.scrollback.content[0..10 * 5].to_vec(),
            },
            Buffer::with_lines([
                "         6",
                "         7",
                "         8",
                "         9",
                "        10",
            ]),
            "first 5 lines of scrollback should have been truncated"
        );

        assert_eq!(
            Buffer {
                area: Rect::new(0, 0, 10, 5),
                content: backend.scrollback.content[10 * 65530..10 * 65535].to_vec(),
            },
            Buffer::with_lines([
                "     65536",
                "     65537",
                "     65538",
                "     65539",
                "     65540",
            ]),
            "last 5 lines of scrollback should have been appended"
        );

        // These checks come after the content checks as otherwise we won't see the failing content
        // when these checks fail.
        // Make sure the scrollback is the right size.
        assert_eq!(backend.scrollback.area.width, 10);
        assert_eq!(backend.scrollback.area.height, 65535);
        assert_eq!(backend.scrollback.content.len(), 10 * 65535);
        Ok(())
    }

    #[test]
    fn size() {
        let backend = TestBackend::new(10, 2);
        assert_eq!(backend.size().unwrap(), Size::new(10, 2));
    }

    #[test]
    fn flush() {
        let mut backend = TestBackend::new(10, 2);
        backend.flush().unwrap();
    }

    #[cfg(feature = "scrolling-regions")]
    mod scrolling_regions {
        use rstest::rstest;

        use super::*;

        const A: &str = "aaaa";
        const B: &str = "bbbb";
        const C: &str = "cccc";
        const D: &str = "dddd";
        const E: &str = "eeee";
        const S: &str = "    ";

        #[rstest]
        #[case([A, B, C, D, E], 0..5, 0, [],                    [A, B, C, D, E])]
        #[case([A, B, C, D, E], 0..5, 2, [A, B],                [C, D, E, S, S])]
        #[case([A, B, C, D, E], 0..5, 5, [A, B, C, D, E],       [S, S, S, S, S])]
        #[case([A, B, C, D, E], 0..5, 7, [A, B, C, D, E, S, S], [S, S, S, S, S])]
        #[case([A, B, C, D, E], 0..3, 0, [],                    [A, B, C, D, E])]
        #[case([A, B, C, D, E], 0..3, 2, [A, B],                [C, S, S, D, E])]
        #[case([A, B, C, D, E], 0..3, 3, [A, B, C],             [S, S, S, D, E])]
        #[case([A, B, C, D, E], 0..3, 4, [A, B, C, S],          [S, S, S, D, E])]
        #[case([A, B, C, D, E], 1..4, 0, [],                    [A, B, C, D, E])]
        #[case([A, B, C, D, E], 1..4, 2, [],                    [A, D, S, S, E])]
        #[case([A, B, C, D, E], 1..4, 3, [],                    [A, S, S, S, E])]
        #[case([A, B, C, D, E], 1..4, 4, [],                    [A, S, S, S, E])]
        #[case([A, B, C, D, E], 0..0, 0, [],                    [A, B, C, D, E])]
        #[case([A, B, C, D, E], 0..0, 2, [S, S],                [A, B, C, D, E])]
        #[case([A, B, C, D, E], 2..2, 0, [],                    [A, B, C, D, E])]
        #[case([A, B, C, D, E], 2..2, 2, [],                    [A, B, C, D, E])]
        fn scroll_region_up<const L: usize, const M: usize, const N: usize>(
            #[case] initial_screen: [&'static str; L],
            #[case] range: core::ops::Range<u16>,
            #[case] scroll_by: u16,
            #[case] expected_scrollback: [&'static str; M],
            #[case] expected_buffer: [&'static str; N],
        ) {
            let mut backend = TestBackend::with_lines(initial_screen);
            backend.scroll_region_up(range, scroll_by).unwrap();
            if expected_scrollback.is_empty() {
                backend.assert_scrollback_empty();
            } else {
                backend.assert_scrollback_lines(expected_scrollback);
            }
            backend.assert_buffer_lines(expected_buffer);
        }

        #[rstest]
        #[case([A, B, C, D, E], 0..5, 0, [A, B, C, D, E])]
        #[case([A, B, C, D, E], 0..5, 2, [S, S, A, B, C])]
        #[case([A, B, C, D, E], 0..5, 5, [S, S, S, S, S])]
        #[case([A, B, C, D, E], 0..5, 7, [S, S, S, S, S])]
        #[case([A, B, C, D, E], 0..3, 0, [A, B, C, D, E])]
        #[case([A, B, C, D, E], 0..3, 2, [S, S, A, D, E])]
        #[case([A, B, C, D, E], 0..3, 3, [S, S, S, D, E])]
        #[case([A, B, C, D, E], 0..3, 4, [S, S, S, D, E])]
        #[case([A, B, C, D, E], 1..4, 0, [A, B, C, D, E])]
        #[case([A, B, C, D, E], 1..4, 2, [A, S, S, B, E])]
        #[case([A, B, C, D, E], 1..4, 3, [A, S, S, S, E])]
        #[case([A, B, C, D, E], 1..4, 4, [A, S, S, S, E])]
        #[case([A, B, C, D, E], 0..0, 0, [A, B, C, D, E])]
        #[case([A, B, C, D, E], 0..0, 2, [A, B, C, D, E])]
        #[case([A, B, C, D, E], 2..2, 0, [A, B, C, D, E])]
        #[case([A, B, C, D, E], 2..2, 2, [A, B, C, D, E])]
        fn scroll_region_down<const M: usize, const N: usize>(
            #[case] initial_screen: [&'static str; M],
            #[case] range: core::ops::Range<u16>,
            #[case] scroll_by: u16,
            #[case] expected_buffer: [&'static str; N],
        ) {
            let mut backend = TestBackend::with_lines(initial_screen);
            backend.scroll_region_down(range, scroll_by).unwrap();
            backend.assert_scrollback_empty();
            backend.assert_buffer_lines(expected_buffer);
        }
    }
}<|MERGE_RESOLUTION|>--- conflicted
+++ resolved
@@ -232,20 +232,12 @@
     }
 }
 
-<<<<<<< HEAD
-type InfallibleResult<T> = core::result::Result<T, core::convert::Infallible>;
-=======
 type Result<T, E = core::convert::Infallible> = core::result::Result<T, E>;
->>>>>>> 09173d18
 
 impl Backend for TestBackend {
     type Error = core::convert::Infallible;
 
-<<<<<<< HEAD
-    fn draw<'a, I>(&mut self, content: I) -> InfallibleResult<()>
-=======
     fn draw<'a, I>(&mut self, content: I) -> Result<()>
->>>>>>> 09173d18
     where
         I: Iterator<Item = (u16, u16, &'a Cell)>,
     {
@@ -255,55 +247,31 @@
         Ok(())
     }
 
-<<<<<<< HEAD
-    fn hide_cursor(&mut self) -> InfallibleResult<()> {
-=======
     fn hide_cursor(&mut self) -> Result<()> {
->>>>>>> 09173d18
         self.cursor = false;
         Ok(())
     }
 
-<<<<<<< HEAD
-    fn show_cursor(&mut self) -> InfallibleResult<()> {
-=======
     fn show_cursor(&mut self) -> Result<()> {
->>>>>>> 09173d18
         self.cursor = true;
         Ok(())
     }
 
-<<<<<<< HEAD
-    fn get_cursor_position(&mut self) -> InfallibleResult<Position> {
-        Ok(self.pos.into())
-    }
-
-    fn set_cursor_position<P: Into<Position>>(&mut self, position: P) -> InfallibleResult<()> {
-=======
     fn get_cursor_position(&mut self) -> Result<Position> {
         Ok(self.pos.into())
     }
 
     fn set_cursor_position<P: Into<Position>>(&mut self, position: P) -> Result<()> {
->>>>>>> 09173d18
         self.pos = position.into().into();
         Ok(())
     }
 
-<<<<<<< HEAD
-    fn clear(&mut self) -> InfallibleResult<()> {
-=======
     fn clear(&mut self) -> Result<()> {
->>>>>>> 09173d18
         self.buffer.reset();
         Ok(())
     }
 
-<<<<<<< HEAD
-    fn clear_region(&mut self, clear_type: ClearType) -> InfallibleResult<()> {
-=======
     fn clear_region(&mut self, clear_type: ClearType) -> Result<()> {
->>>>>>> 09173d18
         let region = match clear_type {
             ClearType::All => return self.clear(),
             ClearType::AfterCursor => {
@@ -343,11 +311,7 @@
     /// the cursor y position then that number of empty lines (at most the buffer's height in this
     /// case but this limit is instead replaced with scrolling in most backend implementations) will
     /// be added after the current position and the cursor will be moved to the last row.
-<<<<<<< HEAD
-    fn append_lines(&mut self, line_count: u16) -> InfallibleResult<()> {
-=======
     fn append_lines(&mut self, line_count: u16) -> Result<()> {
->>>>>>> 09173d18
         let Position { x: cur_x, y: cur_y } = self.get_cursor_position()?;
         let Rect { width, height, .. } = self.buffer.area;
 
@@ -384,19 +348,11 @@
         Ok(())
     }
 
-<<<<<<< HEAD
-    fn size(&self) -> InfallibleResult<Size> {
-        Ok(self.buffer.area.as_size())
-    }
-
-    fn window_size(&mut self) -> InfallibleResult<WindowSize> {
-=======
     fn size(&self) -> Result<Size> {
         Ok(self.buffer.area.as_size())
     }
 
     fn window_size(&mut self) -> Result<WindowSize> {
->>>>>>> 09173d18
         // Some arbitrary window pixel size, probably doesn't need much testing.
         const WINDOW_PIXEL_SIZE: Size = Size {
             width: 640,
@@ -408,24 +364,12 @@
         })
     }
 
-<<<<<<< HEAD
-    fn flush(&mut self) -> InfallibleResult<()> {
-=======
     fn flush(&mut self) -> Result<()> {
->>>>>>> 09173d18
         Ok(())
     }
 
     #[cfg(feature = "scrolling-regions")]
-<<<<<<< HEAD
-    fn scroll_region_up(
-        &mut self,
-        region: core::ops::Range<u16>,
-        scroll_by: u16,
-    ) -> InfallibleResult<()> {
-=======
     fn scroll_region_up(&mut self, region: core::ops::Range<u16>, scroll_by: u16) -> Result<()> {
->>>>>>> 09173d18
         let width: usize = self.buffer.area.width.into();
         let cell_region_start = width * region.start.min(self.buffer.area.height) as usize;
         let cell_region_end = width * region.end.min(self.buffer.area.height) as usize;
@@ -471,15 +415,7 @@
     }
 
     #[cfg(feature = "scrolling-regions")]
-<<<<<<< HEAD
-    fn scroll_region_down(
-        &mut self,
-        region: core::ops::Range<u16>,
-        scroll_by: u16,
-    ) -> InfallibleResult<()> {
-=======
     fn scroll_region_down(&mut self, region: core::ops::Range<u16>, scroll_by: u16) -> Result<()> {
->>>>>>> 09173d18
         let width: usize = self.buffer.area.width.into();
         let cell_region_start = width * region.start.min(self.buffer.area.height) as usize;
         let cell_region_end = width * region.end.min(self.buffer.area.height) as usize;
@@ -980,11 +916,7 @@
     }
 
     #[test]
-<<<<<<< HEAD
-    fn append_lines_truncates_beyond_u16_max() -> InfallibleResult<()> {
-=======
     fn append_lines_truncates_beyond_u16_max() -> Result<()> {
->>>>>>> 09173d18
         let mut backend = TestBackend::new(10, 5);
 
         // Fill the scrollback with 65535 + 10 lines.
