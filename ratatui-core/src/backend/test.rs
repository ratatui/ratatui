--- conflicted
+++ resolved
@@ -368,15 +368,9 @@
     #[cfg(feature = "scrolling-regions")]
     fn scroll_region_up(
         &mut self,
-<<<<<<< HEAD
-        region: ops::Range<u16>,
+        region: core::ops::Range<u16>,
         scroll_by: u16,
     ) -> Result<(), Self::Error> {
-=======
-        region: core::ops::Range<u16>,
-        scroll_by: u16,
-    ) -> io::Result<()> {
->>>>>>> 02e53de0
         let width: usize = self.buffer.area.width.into();
         let cell_region_start = width * region.start.min(self.buffer.area.height) as usize;
         let cell_region_end = width * region.end.min(self.buffer.area.height) as usize;
@@ -424,15 +418,9 @@
     #[cfg(feature = "scrolling-regions")]
     fn scroll_region_down(
         &mut self,
-<<<<<<< HEAD
-        region: ops::Range<u16>,
+        region: core::ops::Range<u16>,
         scroll_by: u16,
     ) -> Result<(), Self::Error> {
-=======
-        region: core::ops::Range<u16>,
-        scroll_by: u16,
-    ) -> io::Result<()> {
->>>>>>> 02e53de0
         let width: usize = self.buffer.area.width.into();
         let cell_region_start = width * region.start.min(self.buffer.area.height) as usize;
         let cell_region_end = width * region.end.min(self.buffer.area.height) as usize;
