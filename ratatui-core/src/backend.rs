--- conflicted
+++ resolved
@@ -100,11 +100,6 @@
 //! [Examples]: https://github.com/ratatui/ratatui/tree/main/ratatui/examples/README.md
 //! [Backend Comparison]: https://ratatui.rs/concepts/backends/comparison/
 //! [Ratatui Website]: https://ratatui.rs
-<<<<<<< HEAD
-=======
-use alloc::format;
-use std::io;
->>>>>>> 79cc92df
 
 use strum::{Display, EnumString};
 
@@ -279,21 +274,7 @@
     /// return an error if the `clear_type` is not supported by the backend.
     ///
     /// [`clear`]: Self::clear
-<<<<<<< HEAD
     fn clear_region(&mut self, clear_type: ClearType) -> Result<(), Self::Error>;
-=======
-    fn clear_region(&mut self, clear_type: ClearType) -> io::Result<()> {
-        match clear_type {
-            ClearType::All => self.clear(),
-            ClearType::AfterCursor
-            | ClearType::BeforeCursor
-            | ClearType::CurrentLine
-            | ClearType::UntilNewLine => Err(io::Error::other(format!(
-                "clear_type [{clear_type:?}] not supported with this backend"
-            ))),
-        }
-    }
->>>>>>> 79cc92df
 
     /// Get the size of the terminal screen in columns/rows as a [`Size`].
     ///
