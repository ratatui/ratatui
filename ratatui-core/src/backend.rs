#![warn(missing_docs)]
//! This module provides the backend implementations for different terminal libraries.
//!
//! It defines the [`Backend`] trait which is used to abstract over the specific terminal library
//! being used.
//!
//! Supported terminal backends:
//! - [Crossterm]: enable the `crossterm` feature (enabled by default) and use [`CrosstermBackend`]
//! - [Termion]: enable the `termion` feature and use [`TermionBackend`]
//! - [Termwiz]: enable the `termwiz` feature and use [`TermwizBackend`]
//!
//! Additionally, a [`TestBackend`] is provided for testing purposes.
//!
//! See the [Backend Comparison] section of the [Ratatui Website] for more details on the different
//! backends.
//!
//! Each backend supports a number of features, such as [raw mode](#raw-mode), [alternate
//! screen](#alternate-screen), and [mouse capture](#mouse-capture). These features are generally
//! not enabled by default, and must be enabled by the application before they can be used. See the
//! documentation for each backend for more details.
//!
//! Note: most applications should use the [`Terminal`] struct instead of directly calling methods
//! on the backend.
//!
//! # Example
//!
//! ```rust,ignore
//! use std::io::stdout;
//!
//! use ratatui::{backend::CrosstermBackend, Terminal};
//!
//! let backend = CrosstermBackend::new(stdout());
//! let mut terminal = Terminal::new(backend)?;
//! terminal.clear()?;
//! terminal.draw(|frame| {
//!     // -- snip --
//! })?;
//! # std::io::Result::Ok(())
//! ```
//!
//! See the the [Examples] directory for more examples.
//!
//! # Raw Mode
//!
//! Raw mode is a mode where the terminal does not perform any processing or handling of the input
//! and output. This means that features such as echoing input characters, line buffering, and
//! special character processing (e.g., CTRL-C for SIGINT) are disabled. This is useful for
//! applications that want to have complete control over the terminal input and output, processing
//! each keystroke themselves.
//!
//! For example, in raw mode, the terminal will not perform line buffering on the input, so the
//! application will receive each key press as it is typed, instead of waiting for the user to
//! press enter. This makes it suitable for real-time applications like text editors,
//! terminal-based games, and more.
//!
//! Each backend handles raw mode differently, so the behavior may vary depending on the backend
//! being used. Be sure to consult the backend's specific documentation for exact details on how it
//! implements raw mode.
//!
//! # Alternate Screen
//!
//! The alternate screen is a separate buffer that some terminals provide, distinct from the main
//! screen. When activated, the terminal will display the alternate screen, hiding the current
//! content of the main screen. Applications can write to this screen as if it were the regular
//! terminal display, but when the application exits, the terminal will switch back to the main
//! screen, and the contents of the alternate screen will be cleared. This is useful for
//! applications like text editors or terminal games that want to use the full terminal window
//! without disrupting the command line or other terminal content.
//!
//! This creates a seamless transition between the application and the regular terminal session, as
//! the content displayed before launching the application will reappear after the application
//! exits.
//!
//! Note that not all terminal emulators support the alternate screen, and even those that do may
//! handle it differently. As a result, the behavior may vary depending on the backend being used.
//! Always consult the specific backend's documentation to understand how it implements the
//! alternate screen.
//!
//! # Mouse Capture
//!
//! Mouse capture is a mode where the terminal captures mouse events such as clicks, scrolls, and
//! movement, and sends them to the application as special sequences or events. This enables the
//! application to handle and respond to mouse actions, providing a more interactive and graphical
//! user experience within the terminal. It's particularly useful for applications like
//! terminal-based games, text editors, or other programs that require more direct interaction from
//! the user.
//!
//! Each backend handles mouse capture differently, with variations in the types of events that can
//! be captured and how they are represented. As such, the behavior may vary depending on the
//! backend being used, and developers should consult the specific backend's documentation to
//! understand how it implements mouse capture.
//!
//! [`CrosstermBackend`]: https://docs.rs/ratatui/latest/ratatui/backend/struct.CrosstermBackend.html
//! [`TermionBackend`]: https://docs.rs/ratatui/latest/ratatui/backend/struct.TermionBackend.html
//! [`TermwizBackend`]: https://docs.rs/ratatui/latest/ratatui/backend/struct.TermwizBackend.html
//! [`Terminal`]: https://docs.rs/ratatui/latest/ratatui/struct.Terminal.html
//! [Crossterm]: https://crates.io/crates/crossterm
//! [Termion]: https://crates.io/crates/termion
//! [Termwiz]: https://crates.io/crates/termwiz
//! [Examples]: https://github.com/ratatui/ratatui/tree/main/ratatui/examples/README.md
//! [Backend Comparison]: https://ratatui.rs/concepts/backends/comparison/
//! [Ratatui Website]: https://ratatui.rs
<<<<<<< HEAD
use core::ops;
=======
use std::io;
>>>>>>> 02e53de0

use strum::{Display, EnumString};

use crate::buffer::Cell;
use crate::layout::{Position, Size};

mod test;
pub use self::test::TestBackend;

/// Enum representing the different types of clearing operations that can be performed
/// on the terminal screen.
#[derive(Debug, Display, EnumString, Clone, Copy, Eq, PartialEq, Hash)]
pub enum ClearType {
    /// Clear the entire screen.
    All,
    /// Clear everything after the cursor.
    AfterCursor,
    /// Clear everything before the cursor.
    BeforeCursor,
    /// Clear the current line.
    CurrentLine,
    /// Clear everything from the cursor until the next newline.
    UntilNewLine,
}

/// The window size in characters (columns / rows) as well as pixels.
#[derive(Debug, Clone, Copy, Eq, PartialEq, Hash)]
pub struct WindowSize {
    /// Size of the window in characters (columns / rows).
    pub columns_rows: Size,
    /// Size of the window in pixels.
    ///
    /// The `pixels` fields may not be implemented by all terminals and return `0,0`. See
    /// <https://man7.org/linux/man-pages/man4/tty_ioctl.4.html> under section "Get and set window
    /// size" / TIOCGWINSZ where the fields are commented as "unused".
    pub pixels: Size,
}

/// The `Backend` trait provides an abstraction over different terminal libraries. It defines the
/// methods required to draw content, manipulate the cursor, and clear the terminal screen.
///
/// Most applications should not need to interact with the `Backend` trait directly as the
/// [`Terminal`] struct provides a higher level interface for interacting with the terminal.
///
/// [`Terminal`]: https://docs.rs/ratatui/latest/ratatui/struct.Terminal.html
pub trait Backend {
    /// Error type associated with this Backend.
    type Error: core::error::Error;

    /// Draw the given content to the terminal screen.
    ///
    /// The content is provided as an iterator over `(u16, u16, &Cell)` tuples, where the first two
    /// elements represent the x and y coordinates, and the third element is a reference to the
    /// [`Cell`] to be drawn.
    fn draw<'a, I>(&mut self, content: I) -> Result<(), Self::Error>
    where
        I: Iterator<Item = (u16, u16, &'a Cell)>;

    /// Insert `n` line breaks to the terminal screen.
    ///
    /// This method is optional and may not be implemented by all backends.
    fn append_lines(&mut self, _n: u16) -> Result<(), Self::Error> {
        Ok(())
    }

    /// Hide the cursor on the terminal screen.
    ///
    ///
    /// See also [`show_cursor`].
    /// # Example
    ///
    /// ```rust,ignore
    /// # use ratatui::backend::{TestBackend};
    /// # let mut backend = TestBackend::new(80, 25);
    /// use ratatui::backend::Backend;
    ///
    /// backend.hide_cursor()?;
    /// // do something with hidden cursor
    /// backend.show_cursor()?;
    /// # std::io::Result::Ok(())
    /// ```
    ///
    /// [`show_cursor`]: Self::show_cursor
    fn hide_cursor(&mut self) -> Result<(), Self::Error>;

    /// Show the cursor on the terminal screen.
    ///
    /// See [`hide_cursor`] for an example.
    ///
    /// [`hide_cursor`]: Self::hide_cursor
    fn show_cursor(&mut self) -> Result<(), Self::Error>;

    /// Get the current cursor position on the terminal screen.
    ///
    /// The returned tuple contains the x and y coordinates of the cursor.
    /// The origin (0, 0) is at the top left corner of the screen.
    ///
    /// See [`set_cursor_position`] for an example.
    ///
    /// [`set_cursor_position`]: Self::set_cursor_position
    fn get_cursor_position(&mut self) -> Result<Position, Self::Error>;

    /// Set the cursor position on the terminal screen to the given x and y coordinates.
    ///
    /// The origin (0, 0) is at the top left corner of the screen.
    ///
    /// # Example
    ///
    /// ```rust,ignore
    /// # use ratatui::backend::{TestBackend};
    /// # let mut backend = TestBackend::new(80, 25);
    /// use ratatui::{backend::Backend, layout::Position};
    ///
    /// backend.set_cursor_position(Position { x: 10, y: 20 })?;
    /// assert_eq!(backend.get_cursor_position()?, Position { x: 10, y: 20 });
    /// # std::io::Result::Ok(())
    /// ```
    fn set_cursor_position<P: Into<Position>>(&mut self, position: P) -> Result<(), Self::Error>;

    /// Get the current cursor position on the terminal screen.
    ///
    /// The returned tuple contains the x and y coordinates of the cursor. The origin
    /// (0, 0) is at the top left corner of the screen.
    #[deprecated = "use `get_cursor_position()` instead which returns `Result<Position>`"]
    fn get_cursor(&mut self) -> Result<(u16, u16), Self::Error> {
        let Position { x, y } = self.get_cursor_position()?;
        Ok((x, y))
    }

    /// Set the cursor position on the terminal screen to the given x and y coordinates.
    ///
    /// The origin (0, 0) is at the top left corner of the screen.
    #[deprecated = "use `set_cursor_position((x, y))` instead which takes `impl Into<Position>`"]
    fn set_cursor(&mut self, x: u16, y: u16) -> Result<(), Self::Error> {
        self.set_cursor_position(Position { x, y })
    }

    /// Clears the whole terminal screen
    ///
    /// # Example
    ///
    /// ```rust,ignore
    /// # use ratatui::backend::{TestBackend};
    /// # let mut backend = TestBackend::new(80, 25);
    /// use ratatui::backend::Backend;
    ///
    /// backend.clear()?;
    /// # std::io::Result::Ok(())
    /// ```
    fn clear(&mut self) -> Result<(), Self::Error>;

    /// Clears a specific region of the terminal specified by the [`ClearType`] parameter
    ///
    /// This method is optional and may not be implemented by all backends. The default
    /// implementation calls [`clear`] if the `clear_type` is [`ClearType::All`] and returns an
    /// error otherwise.
    ///
    /// # Example
    ///
    /// ```rust,ignore
    /// # use ratatui::{backend::{TestBackend}};
    /// # let mut backend = TestBackend::new(80, 25);
    /// use ratatui::backend::{Backend, ClearType};
    ///
    /// backend.clear_region(ClearType::All)?;
    /// # std::io::Result::Ok(())
    /// ```
    ///
    /// # Errors
    ///
    /// This method will return an error if the terminal screen could not be cleared. It will also
    /// return an error if the `clear_type` is not supported by the backend.
    ///
    /// [`clear`]: Self::clear
    fn clear_region(&mut self, clear_type: ClearType) -> Result<(), Self::Error>;

    /// Get the size of the terminal screen in columns/rows as a [`Size`].
    ///
    /// The returned [`Size`] contains the width and height of the terminal screen.
    ///
    /// # Example
    ///
    /// ```rust,ignore
    /// # use ratatui::{backend::{TestBackend}};
    /// # let backend = TestBackend::new(80, 25);
    /// use ratatui::{backend::Backend, layout::Size};
    ///
    /// assert_eq!(backend.size()?, Size::new(80, 25));
    /// # Result::Ok(())
    /// ```
    fn size(&self) -> Result<Size, Self::Error>;

    /// Get the size of the terminal screen in columns/rows and pixels as a [`WindowSize`].
    ///
    /// The reason for this not returning only the pixel size, given the redundancy with the
    /// `size()` method, is that the underlying backends most likely get both values with one
    /// syscall, and the user is also most likely to need columns and rows along with pixel size.
    fn window_size(&mut self) -> Result<WindowSize, Self::Error>;

    /// Flush any buffered content to the terminal screen.
    fn flush(&mut self) -> Result<(), Self::Error>;

    /// Scroll a region of the screen upwards, where a region is specified by a (half-open) range
    /// of rows.
    ///
    /// Each row in the region is replaced by the row `line_count` rows below it, except the bottom
    /// `line_count` rows, which are replaced by empty rows. If `line_count` is equal to or larger
    /// than the number of rows in the region, then all rows are replaced with empty rows.
    ///
    /// If the region includes row 0, then `line_count` rows are copied into the bottom of the
    /// scrollback buffer. These rows are first taken from the old contents of the region, starting
    /// from the top. If there aren't sufficient rows in the region, then the remainder are empty
    /// rows.
    ///
    /// The position of the cursor afterwards is undefined.
    ///
    /// The behavior is designed to match what ANSI terminals do when scrolling regions are
    /// established. With ANSI terminals, a scrolling region can be established with the "^[[X;Yr"
    /// sequence, where X and Y define the lines of the region. The scrolling region can be reset
    /// to be the whole screen with the "^[[r" sequence.
    ///
    /// When a scrolling region is established in an ANSI terminal, various operations' behaviors
    /// are changed in such a way that the scrolling region acts like a "virtual screen". In
    /// particular, the scrolling sequence "^[[NS", which scrolls lines up by a count of N.
    ///
    /// On an ANSI terminal, this method will probably translate to something like:
    /// "^[[X;Yr^[[NS^[[r". That is, set the scrolling region, scroll up, then reset the scrolling
    /// region.
    ///
    /// For examples of how this function is expected to work, refer to the tests for
    /// [`TestBackend::scroll_region_up`].
    #[cfg(feature = "scrolling-regions")]
    fn scroll_region_up(
        &mut self,
<<<<<<< HEAD
        region: ops::Range<u16>,
        line_count: u16,
    ) -> Result<(), Self::Error>;
=======
        region: core::ops::Range<u16>,
        line_count: u16,
    ) -> io::Result<()>;
>>>>>>> 02e53de0

    /// Scroll a region of the screen downwards, where a region is specified by a (half-open) range
    /// of rows.
    ///
    /// Each row in the region is replaced by the row `line_count` rows above it, except the top
    /// `line_count` rows, which are replaced by empty rows. If `line_count` is equal to or larger
    /// than the number of rows in the region, then all rows are replaced with empty rows.
    ///
    /// The position of the cursor afterwards is undefined.
    ///
    /// See the documentation for [`Self::scroll_region_down`] for more information about how this
    /// is expected to be implemented for ANSI terminals. All of that applies, except the ANSI
    /// sequence to scroll down is "^[[NT".
    ///
    /// This function is asymmetrical with regards to the scrollback buffer. The reason is that
    /// this how terminals seem to implement things.
    ///
    /// For examples of how this function is expected to work, refer to the tests for
    /// [`TestBackend::scroll_region_down`].
    #[cfg(feature = "scrolling-regions")]
    fn scroll_region_down(
        &mut self,
<<<<<<< HEAD
        region: ops::Range<u16>,
        line_count: u16,
    ) -> Result<(), Self::Error>;
=======
        region: core::ops::Range<u16>,
        line_count: u16,
    ) -> io::Result<()>;
>>>>>>> 02e53de0
}

#[cfg(test)]
mod tests {
    use strum::ParseError;

    use super::*;

    #[test]
    fn clear_type_tostring() {
        assert_eq!(ClearType::All.to_string(), "All");
        assert_eq!(ClearType::AfterCursor.to_string(), "AfterCursor");
        assert_eq!(ClearType::BeforeCursor.to_string(), "BeforeCursor");
        assert_eq!(ClearType::CurrentLine.to_string(), "CurrentLine");
        assert_eq!(ClearType::UntilNewLine.to_string(), "UntilNewLine");
    }

    #[test]
    fn clear_type_from_str() {
        assert_eq!("All".parse::<ClearType>(), Ok(ClearType::All));
        assert_eq!(
            "AfterCursor".parse::<ClearType>(),
            Ok(ClearType::AfterCursor)
        );
        assert_eq!(
            "BeforeCursor".parse::<ClearType>(),
            Ok(ClearType::BeforeCursor)
        );
        assert_eq!(
            "CurrentLine".parse::<ClearType>(),
            Ok(ClearType::CurrentLine)
        );
        assert_eq!(
            "UntilNewLine".parse::<ClearType>(),
            Ok(ClearType::UntilNewLine)
        );
        assert_eq!("".parse::<ClearType>(), Err(ParseError::VariantNotFound));
    }
}<|MERGE_RESOLUTION|>--- conflicted
+++ resolved
@@ -100,11 +100,6 @@
 //! [Examples]: https://github.com/ratatui/ratatui/tree/main/ratatui/examples/README.md
 //! [Backend Comparison]: https://ratatui.rs/concepts/backends/comparison/
 //! [Ratatui Website]: https://ratatui.rs
-<<<<<<< HEAD
-use core::ops;
-=======
-use std::io;
->>>>>>> 02e53de0
 
 use strum::{Display, EnumString};
 
@@ -339,15 +334,9 @@
     #[cfg(feature = "scrolling-regions")]
     fn scroll_region_up(
         &mut self,
-<<<<<<< HEAD
-        region: ops::Range<u16>,
+        region: core::ops::Range<u16>,
         line_count: u16,
     ) -> Result<(), Self::Error>;
-=======
-        region: core::ops::Range<u16>,
-        line_count: u16,
-    ) -> io::Result<()>;
->>>>>>> 02e53de0
 
     /// Scroll a region of the screen downwards, where a region is specified by a (half-open) range
     /// of rows.
@@ -370,15 +359,9 @@
     #[cfg(feature = "scrolling-regions")]
     fn scroll_region_down(
         &mut self,
-<<<<<<< HEAD
-        region: ops::Range<u16>,
+        region: core::ops::Range<u16>,
         line_count: u16,
     ) -> Result<(), Self::Error>;
-=======
-        region: core::ops::Range<u16>,
-        line_count: u16,
-    ) -> io::Result<()>;
->>>>>>> 02e53de0
 }
 
 #[cfg(test)]
