#![warn(clippy::missing_const_for_fn)]
//! Layout and positioning in terminal user interfaces.
//!
//! This module provides a comprehensive set of types and traits for working with layout and
//! positioning in terminal applications. It implements a flexible layout system that allows you to
//! divide the terminal screen into different areas using constraints, manage positioning and
//! sizing, and handle complex UI arrangements.
//!
//! The layout system in Ratatui is based on the Cassowary constraint solver algorithm, implemented
//! through the [`kasuari`] crate. This allows for sophisticated constraint-based layouts where
//! multiple requirements can be satisfied simultaneously, with priorities determining which
//! constraints take precedence when conflicts arise.
//!
//! [`kasuari`]: https://crates.io/crates/kasuari
//!
//! # Core Concepts
//!
//! ## Coordinate System
//!
//! The coordinate system runs left to right, top to bottom, with the origin `(0, 0)` in the top
//! left corner of the terminal. The x and y coordinates are represented by `u16` values.
//!
//! ```text
//!      x (columns)
//!   ┌─────────────→
//! y │ (0,0)
//!   │
//! (rows)
//!   ↓
//! ```
//!
//! ## Layout Fundamentals
//!
//! Layouts form the structural foundation of your terminal UI. The [`Layout`] struct divides
//! available screen space into rectangular areas using a constraint-based approach. You define
//! multiple constraints for how space should be allocated, and the Cassowary solver determines
//! the optimal layout that satisfies as many constraints as possible. These areas can then be
//! used to render widgets or nested layouts.
//!
//! Note that the [`Layout`] struct is not required to create layouts - you can also manually
//! calculate and create [`Rect`] areas using simple mathematics to divide up the terminal space
//! if you prefer direct control over positioning and sizing.
//!
//! ## Rectangular Areas
//!
//! All layout operations work with rectangular areas represented by the [`Rect`] type. A [`Rect`]
//! defines a position and size in the terminal, specified by its top-left corner coordinates and
//! dimensions.
//!
//! # Available Types
//!
//! ## Core Layout Types
//!
//! - [`Layout`] - The primary layout engine that divides space using constraints and direction
//! - [`Rect`] - Represents a rectangular area with position and dimensions
//! - [`Constraint`] - Defines how space should be allocated (length, percentage, ratio, etc.)
//! - [`Direction`] - Specifies layout orientation (horizontal or vertical)
//! - [`Flex`] - Controls space distribution when constraints are satisfied
//!
//! ## Positioning and Sizing
//!
//! - [`Position`] - Represents a point in the terminal coordinate system
//! - [`Size`] - Represents dimensions (width and height)
//! - [`Margin`] - Defines spacing around rectangular areas
//! - [`Offset`] - Represents relative movement in the coordinate system
//! - [`Spacing`] - Controls spacing or overlap between layout segments
//!
//! ## Alignment
//!
//! - [`Alignment`] (alias for [`HorizontalAlignment`]) - Horizontal text/content alignment
//! - [`HorizontalAlignment`] - Horizontal alignment options (left, center, right)
//! - [`VerticalAlignment`] - Vertical alignment options (top, center, bottom)
//!
//! ## Iteration Support
//!
//! - [`Rows`] - Iterator over horizontal rows within a rectangular area
//! - [`Columns`] - Iterator over vertical columns within a rectangular area
//! - [`Positions`] - Iterator over all positions within a rectangular area
//!
//! # Quick Start
//!
//! Here's a simple example of creating a basic layout using the [`Layout`] struct:
//!
//! ```rust
//! use ratatui_core::layout::{Constraint, Direction, Layout, Rect};
//!
//! // Create a terminal area
//! let area = Rect::new(0, 0, 80, 24);
//!
//! // Divide it vertically into two equal parts using Layout
//! let layout = Layout::vertical([Constraint::Percentage(50), Constraint::Percentage(50)]);
//! let [top, bottom] = layout.areas(area);
//!
//! // Now you have two areas: top and bottom
//! ```
//!
//! **Note**: When the number of layout areas is known at compile time, use destructuring
//! assignment with descriptive variable names for better readability:
//!
//! ```rust
//! use ratatui_core::layout::{Constraint, Layout, Rect};
//!
//! let area = Rect::new(0, 0, 80, 24);
//! let [header, content, footer] = Layout::vertical([
//!     Constraint::Length(3),
//!     Constraint::Fill(1),
//!     Constraint::Length(1),
//! ])
//! .areas(area);
//! ```
//!
//! Use [`Layout::split`] when the number of areas is only known at runtime.
//!
//! Alternatively, you can create layouts manually using mathematics:
//!
//! ```rust
//! use ratatui_core::layout::Rect;
//!
//! // Create a terminal area
//! let area = Rect::new(0, 0, 80, 24);
//!
//! // Manually divide into two equal parts
//! let top_half = Rect::new(area.x, area.y, area.width, area.height / 2);
//! let bottom_half = Rect::new(
//!     area.x,
//!     area.y + area.height / 2,
//!     area.width,
//!     area.height / 2,
//! );
//! ```
//!
//! # Layout Examples
//!
//! ## Basic Vertical Split
//!
//! ```rust
//! use ratatui_core::layout::{Constraint, Layout, Rect};
//!
//! let area = Rect::new(0, 0, 80, 24);
//! let [header, content, footer] = Layout::vertical([
//!     Constraint::Length(3), // Header: fixed height
//!     Constraint::Fill(1),   // Content: flexible
//!     Constraint::Length(1), // Footer: fixed height
//! ])
//! .areas(area);
//! ```
//!
//! ## Horizontal Sidebar Layout
//!
//! ```rust
//! use ratatui_core::layout::{Constraint, Layout, Rect};
//!
//! let area = Rect::new(0, 0, 80, 24);
//! let [sidebar, main] = Layout::horizontal([
//!     Constraint::Length(20), // Sidebar: fixed width
//!     Constraint::Fill(1),    // Main content: flexible
//! ])
//! .areas(area);
//! ```
//!
//! ## Complex Nested Layout
//!
//! ```rust
//! use ratatui_core::layout::{Constraint, Layout, Rect};
//!
//! fn create_complex_layout(area: Rect) -> [Rect; 4] {
//!     // First, split vertically
//!     let [header, body, footer] = Layout::vertical([
//!         Constraint::Length(3), // Header
//!         Constraint::Fill(1),   // Body
//!         Constraint::Length(1), // Footer
//!     ])
//!     .areas(area);
//!
//!     // Then split the body horizontally
//!     let [sidebar, main] = Layout::horizontal([
//!         Constraint::Length(20), // Sidebar
//!         Constraint::Fill(1),    // Main
//!     ])
//!     .areas(body);
//!
//!     [header, sidebar, main, footer]
//! }
//! ```
//!
//! # Working with Constraints
//!
//! [`Constraint`]s define how space is allocated within a layout using the Cassowary constraint
//! solver algorithm. The constraint solver attempts to satisfy all constraints simultaneously,
//! with priorities determining which constraints take precedence when conflicts arise. Different
//! constraint types serve different purposes:
//!
//! - [`Constraint::Min`] - Minimum size constraint
//! - [`Constraint::Max`] - Maximum size constraint
//! - [`Constraint::Length`] - Fixed size in character cells
//! - [`Constraint::Percentage`] - Relative size as a percentage of available space
//! - [`Constraint::Ratio`] - Proportional size using ratios
//! - [`Constraint::Fill`] - Proportional fill of remaining space
//!
//! Constraints are resolved in priority order, with [`Constraint::Min`] having the highest
//! priority and [`Constraint::Fill`] having the lowest. The constraint solver will satisfy as
//! many constraints as possible while respecting these priorities.
//!
//! # Flexible Space Distribution
//!
//! The [`Flex`] enum controls how extra space is distributed when constraints are satisfied:
//!
//! - [`Flex::Start`] - Align content to the start, leaving excess space at the end
//! - [`Flex::End`] - Align content to the end, leaving excess space at the start
//! - [`Flex::Center`] - Center content, distributing excess space equally on both sides
//! - [`Flex::SpaceBetween`] - Distribute excess space evenly *between* elements, none at the ends
//! - [`Flex::SpaceAround`] - Distribute space *around* elements: equal padding on both sides of
//!   each element; gaps between elements are twice the edge spacing
//! - [`Flex::SpaceEvenly`] - Distribute space *evenly*: equal spacing between all elements,
//!   including before the first and after the last.
//! - [`Flex::Legacy`] - Legacy behavior (puts excess space in the last element)
//!
//! # Positioning and Alignment
//!
//! Use [`Position`] to represent specific points in the terminal, [`Size`] for dimensions, and the
//! alignment types for controlling content positioning within areas:
//!
//! ```rust
//! use ratatui_core::layout::{Alignment, Position, Rect, Size};
//!
//! let pos = Position::new(10, 5);
//! let size = Size::new(80, 24);
//! let rect = Rect::new(pos.x, pos.y, size.width, size.height);
//!
//! // Alignment for content within areas
//! let center = Alignment::Center;
//! ```
//!
//! # Advanced Features
//!
//! ## Margins and Spacing
//!
//! Add spacing around areas using uniform margins or between layout segments using [`Spacing`]:
//!
//! ```rust
//! use ratatui_core::layout::{Constraint, Layout, Margin, Rect, Spacing};
//!
//! let layout = Layout::vertical([Constraint::Fill(1), Constraint::Fill(1)])
//!     .margin(2) // 2-cell margin on all sides
//!     .spacing(Spacing::Space(1)); // 1-cell spacing between segments
//!
//! // For asymmetric margins, use the Rect inner method directly
//! let area = Rect::new(0, 0, 80, 24).inner(Margin::new(2, 1));
//! ```
//!
//! ## Area Iteration
//!
//! Iterate over rows, columns, or all positions within a rectangular area. The `rows()` and
//! `columns()` iterators return full [`Rect`] regions that can be used to render widgets or
//! passed to other layout methods for more complex nested layouts. The `positions()` iterator
//! returns [`Position`] values representing individual cell coordinates:
//!
//! ```rust
//! use ratatui_core::buffer::Buffer;
//! use ratatui_core::layout::{Constraint, Layout, Rect};
//! use ratatui_core::widgets::Widget;
//!
//! let area = Rect::new(0, 0, 20, 10);
//! let mut buffer = Buffer::empty(area);
//!
//! // Renders "Row 0", "Row 1", etc. in each horizontal row
//! for (i, row) in area.rows().enumerate() {
//!     format!("Row {i}").render(row, &mut buffer);
//! }
//!
//! // Renders column indices (0-9 repeating) in each vertical column
//! for (i, col) in area.columns().enumerate() {
//!     format!("{}", i % 10).render(col, &mut buffer);
//! }
//!
//! // Renders position indices (0-9 repeating) at each cell position
//! for (i, pos) in area.positions().enumerate() {
//!     buffer[pos].set_symbol(&format!("{}", i % 10));
//! }
//! ```
//!
//! # Performance Considerations
//!
//! The layout system includes optional caching to improve performance for repeated layout
//! calculations. Layout caching is enabled by default in the main `ratatui` crate, but requires
//! explicitly enabling the `layout-cache` feature when using `ratatui-core` directly. When
//! enabled, layout results are cached based on the area and layout configuration.
//!
//! # Related Documentation
//!
//! For more detailed information and practical examples:
//!
//! - [Layout Concepts](https://ratatui.rs/concepts/layout/) - Comprehensive guide to layout
//!   concepts
//! - [Layout Recipes](https://ratatui.rs/recipes/layout/) - Practical layout examples and patterns
//! - [Grid Layout Recipe](https://ratatui.rs/recipes/layout/grid/) - Creating grid-based layouts
//! - [Center a Widget Recipe](https://ratatui.rs/recipes/layout/center-a-widget/) - Centering
//!   content
//! - [Dynamic Layouts Recipe](https://ratatui.rs/recipes/layout/dynamic/) - Creating responsive
//!   layouts
//!
//! # Examples
//!
//! See the Ratatui repository for complete examples:
//!
//! - [`constraints`](https://github.com/ratatui/ratatui/blob/main/examples/apps/constraints/) -
//!   Demonstrates different constraint types
//! - [`flex`](https://github.com/ratatui/ratatui/blob/main/examples/apps/flex/) - Shows flex space
//!   distribution
//! - [`layout`](https://github.com/ratatui/ratatui/blob/main/examples/apps/layout/) - Basic layout
//!   examples

mod alignment;
mod constraint;
mod direction;
mod flex;
mod layout;
mod margin;
mod offset;
mod position;
mod rect;
mod size;
mod xlayout;

pub use alignment::{Alignment, HorizontalAlignment, VerticalAlignment};
pub use constraint::Constraint;
pub use direction::Direction;
pub use flex::Flex;
pub use layout::{Layout, Spacing};
pub use margin::Margin;
pub use offset::Offset;
pub use position::Position;
<<<<<<< HEAD
pub use rect::{Columns, Positions, Rect, Rows};
pub use size::Size;
=======
pub use rect::{Columns, Offset, Positions, Rect, Rows};
pub use size::Size;
pub use xlayout::{
    Align, ConstraintList, FillRecord, FillRecordSegment, FillRecordStep, Hint, HintRange,
    IntoConstraint, LinearMargin, LinearSizeRange, RangeLevel, SegmentTarget, SizeRange,
    XConstraint, XLayout, XMargin,
};
>>>>>>> 8053565f
<|MERGE_RESOLUTION|>--- conflicted
+++ resolved
@@ -330,15 +330,10 @@
 pub use margin::Margin;
 pub use offset::Offset;
 pub use position::Position;
-<<<<<<< HEAD
 pub use rect::{Columns, Positions, Rect, Rows};
-pub use size::Size;
-=======
-pub use rect::{Columns, Offset, Positions, Rect, Rows};
 pub use size::Size;
 pub use xlayout::{
     Align, ConstraintList, FillRecord, FillRecordSegment, FillRecordStep, Hint, HintRange,
     IntoConstraint, LinearMargin, LinearSizeRange, RangeLevel, SegmentTarget, SizeRange,
     XConstraint, XLayout, XMargin,
-};
->>>>>>> 8053565f
+};