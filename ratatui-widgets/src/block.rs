--- conflicted
+++ resolved
@@ -708,7 +708,6 @@
         self
     }
 
-<<<<<<< HEAD
     /// TODO: docs
     #[must_use]
     pub const fn shadow(mut self, shadow: Shadow) -> Self {
@@ -716,10 +715,7 @@
         self
     }
 
-    /// Compute the inner area of a block based on its border visibility rules.
-=======
     /// Computes the inner area of a block after subtracting space for borders, titles, and padding.
->>>>>>> cba5cca2
     ///
     /// # Examples
     ///
