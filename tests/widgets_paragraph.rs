--- conflicted
+++ resolved
@@ -99,13 +99,9 @@
     let paragraph = Paragraph::new(text).block(Block::bordered());
 
     test_case(
-<<<<<<< HEAD
         paragraph.clone().alignment(Alignment::Left).scroll((0, 6)),
         Buffer::with_lines(vec![
-=======
-        paragraph.clone().alignment(Alignment::Left).scroll((0, 7)),
-        &Buffer::with_lines([
->>>>>>> 9bd89c21
+
             "┌──────────────────┐",
             "│在可以水平滚动了！│",
             "│aph can scroll hor│",
