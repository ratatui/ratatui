--- conflicted
+++ resolved
@@ -46,11 +46,7 @@
                 .style(Style::default().fg(Color::Magenta))
                 .data(&[(0.0, 0.0)])];
             let chart = Chart::new(datasets)
-<<<<<<< HEAD
-                .block(Block::default().title_top("Plot").borders(Borders::ALL))
-=======
-                .block(Block::bordered().title("Plot"))
->>>>>>> aa4260f9
+                .block(Block::bordered().title_top("Plot"))
                 .x_axis(
                     Axis::default()
                         .bounds([0.0, 0.0])
@@ -269,11 +265,7 @@
                 .style(Style::default().fg(Color::Magenta))
                 .data(&[(0.0, 0.0)])];
             let chart = Chart::new(datasets)
-<<<<<<< HEAD
-                .block(Block::default().title_top("Plot").borders(Borders::ALL))
-=======
-                .block(Block::bordered().title("Plot"))
->>>>>>> aa4260f9
+                .block(Block::bordered().title_top("Plot"))
                 .x_axis(
                     Axis::default()
                         .bounds([0.0, 0.0])
@@ -313,11 +305,7 @@
                     (1_588_298_496.0, 1.0),
                 ])];
             let chart = Chart::new(datasets)
-<<<<<<< HEAD
-                .block(Block::default().title_top("Plot").borders(Borders::ALL))
-=======
-                .block(Block::bordered().title("Plot"))
->>>>>>> aa4260f9
+                .block(Block::bordered().title_top("Plot"))
                 .x_axis(
                     Axis::default()
                         .bounds([1_588_298_471.0, 1_588_992_600.0])
@@ -350,15 +338,7 @@
         .draw(|f| {
             let datasets = vec![Dataset::default().data(&[]).graph_type(Line)];
             let chart = Chart::new(datasets)
-<<<<<<< HEAD
-                .block(
-                    Block::default()
-                        .title_top("Empty Dataset With Line")
-                        .borders(Borders::ALL),
-                )
-=======
-                .block(Block::bordered().title("Empty Dataset With Line"))
->>>>>>> aa4260f9
+                .block(Block::bordered().title_top("Empty Dataset With Line"))
                 .x_axis(
                     Axis::default()
                         .bounds([0.0, 0.0])
@@ -427,15 +407,7 @@
             ];
             let chart = Chart::new(datasets)
                 .style(Style::default().bg(Color::White))
-<<<<<<< HEAD
-                .block(
-                    Block::default()
-                        .title_top("Chart Test")
-                        .borders(Borders::ALL),
-                )
-=======
-                .block(Block::bordered().title("Chart Test"))
->>>>>>> aa4260f9
+                .block(Block::bordered().title_top("Chart Test"))
                 .x_axis(
                     Axis::default()
                         .bounds([0.0, 100.0])
