//! # [Ratatui] `Colors_RGB` example
//!
//! The latest version of this example is available in the [examples] folder in the repository.
//!
//! Please note that the examples are designed to be run against the `main` branch of the Github
//! repository. This means that you may not be able to compile with the latest release version on
//! crates.io, or the one that you have installed locally.
//!
//! See the [examples readme] for more information on finding examples that match the version of the
//! library you are using.
//!
//! [Ratatui]: https://github.com/ratatui-org/ratatui
//! [examples]: https://github.com/ratatui-org/ratatui/blob/main/examples
//! [examples readme]: https://github.com/ratatui-org/ratatui/blob/main/examples/README.md

// This example shows the full range of RGB colors that can be displayed in the terminal.
//
// Requires a terminal that supports 24-bit color (true color) and unicode.
//
// This example also demonstrates how implementing the Widget trait on a mutable reference
// allows the widget to update its state while it is being rendered. This allows the fps
// widget to update the fps calculation and the colors widget to update a cached version of
// the colors to render instead of recalculating them every frame.
//
// This is an alternative to using the `StatefulWidget` trait and a separate state struct. It
// is useful when the state is only used by the widget and doesn't need to be shared with
// other widgets.

use std::{
    io::stdout,
    panic,
    time::{Duration, Instant},
};

use color_eyre::{config::HookBuilder, eyre, Result};
use palette::{convert::FromColorUnclamped, Okhsv, Srgb};
<<<<<<< HEAD
use ratatui::{layout::Position, prelude::*};
=======
use ratatui::{
    backend::{Backend, CrosstermBackend},
    buffer::Buffer,
    crossterm::{
        event::{self, Event, KeyCode, KeyEventKind},
        terminal::{disable_raw_mode, enable_raw_mode, EnterAlternateScreen, LeaveAlternateScreen},
        ExecutableCommand,
    },
    layout::{Constraint, Layout, Rect},
    style::Color,
    text::Text,
    widgets::Widget,
    Terminal,
};
>>>>>>> f2fa1ae9

#[derive(Debug, Default)]
struct App {
    /// The current state of the app (running or quit)
    state: AppState,

    /// A widget that displays the current frames per second
    fps_widget: FpsWidget,

    /// A widget that displays the full range of RGB colors that can be displayed in the terminal.
    colors_widget: ColorsWidget,
}

#[derive(Debug, Default, PartialEq, Eq)]
enum AppState {
    /// The app is running
    #[default]
    Running,

    /// The user has requested the app to quit
    Quit,
}

/// A widget that displays the current frames per second
#[derive(Debug)]
struct FpsWidget {
    /// The number of elapsed frames that have passed - used to calculate the fps
    frame_count: usize,

    /// The last instant that the fps was calculated
    last_instant: Instant,

    /// The current frames per second
    fps: Option<f32>,
}

/// A widget that displays the full range of RGB colors that can be displayed in the terminal.
///
/// This widget is animated and will change colors over time.
#[derive(Debug, Default)]
struct ColorsWidget {
    /// The colors to render - should be double the height of the area as we render two rows of
    /// pixels for each row of the widget using the half block character. This is computed any time
    /// the size of the widget changes.
    colors: Vec<Vec<Color>>,

    /// the number of elapsed frames that have passed - used to animate the colors by shifting the
    /// x index by the frame number
    frame_count: usize,
}

fn main() -> Result<()> {
    install_error_hooks()?;
    let terminal = init_terminal()?;
    App::default().run(terminal)?;
    restore_terminal()?;
    Ok(())
}

impl App {
    /// Run the app
    ///
    /// This is the main event loop for the app.
    pub fn run(mut self, mut terminal: Terminal<impl Backend>) -> Result<()> {
        while self.is_running() {
            terminal.draw(|frame| frame.render_widget(&mut self, frame.area()))?;
            self.handle_events()?;
        }
        Ok(())
    }

    const fn is_running(&self) -> bool {
        matches!(self.state, AppState::Running)
    }

    /// Handle any events that have occurred since the last time the app was rendered.
    ///
    /// Currently, this only handles the q key to quit the app.
    fn handle_events(&mut self) -> Result<()> {
        // Ensure that the app only blocks for a period that allows the app to render at
        // approximately 60 FPS (this doesn't account for the time to render the frame, and will
        // also update the app immediately any time an event occurs)
        let timeout = Duration::from_secs_f32(1.0 / 60.0);
        if event::poll(timeout)? {
            if let Event::Key(key) = event::read()? {
                if key.kind == KeyEventKind::Press && key.code == KeyCode::Char('q') {
                    self.state = AppState::Quit;
                };
            }
        }
        Ok(())
    }
}

/// Implement the Widget trait for &mut App so that it can be rendered
///
/// This is implemented on a mutable reference so that the app can update its state while it is
/// being rendered. This allows the fps widget to update the fps calculation and the colors widget
/// to update the colors to render.
impl Widget for &mut App {
    fn render(self, area: Rect, buf: &mut Buffer) {
        use Constraint::{Length, Min};
        let [top, colors] = Layout::vertical([Length(1), Min(0)]).areas(area);
        let [title, fps] = Layout::horizontal([Min(0), Length(8)]).areas(top);
        Text::from("colors_rgb example. Press q to quit")
            .centered()
            .render(title, buf);
        self.fps_widget.render(fps, buf);
        self.colors_widget.render(colors, buf);
    }
}

/// Default impl for `FpsWidget`
///
/// Manual impl is required because we need to initialize the `last_instant` field to the current
/// instant.
impl Default for FpsWidget {
    fn default() -> Self {
        Self {
            frame_count: 0,
            last_instant: Instant::now(),
            fps: None,
        }
    }
}

/// Widget impl for `FpsWidget`
///
/// This is implemented on a mutable reference so that we can update the frame count and fps
/// calculation while rendering.
impl Widget for &mut FpsWidget {
    fn render(self, area: Rect, buf: &mut Buffer) {
        self.calculate_fps();
        if let Some(fps) = self.fps {
            let text = format!("{fps:.1} fps");
            Text::from(text).render(area, buf);
        }
    }
}

impl FpsWidget {
    /// Update the fps calculation.
    ///
    /// This updates the fps once a second, but only if the widget has rendered at least 2 frames
    /// since the last calculation. This avoids noise in the fps calculation when rendering on slow
    /// machines that can't render at least 2 frames per second.
    #[allow(clippy::cast_precision_loss)]
    fn calculate_fps(&mut self) {
        self.frame_count += 1;
        let elapsed = self.last_instant.elapsed();
        if elapsed > Duration::from_secs(1) && self.frame_count > 2 {
            self.fps = Some(self.frame_count as f32 / elapsed.as_secs_f32());
            self.frame_count = 0;
            self.last_instant = Instant::now();
        }
    }
}

/// Widget impl for `ColorsWidget`
///
/// This is implemented on a mutable reference so that we can update the frame count and store a
/// cached version of the colors to render instead of recalculating them every frame.
impl Widget for &mut ColorsWidget {
    /// Render the widget
    fn render(self, area: Rect, buf: &mut Buffer) {
        self.setup_colors(area);
        let colors = &self.colors;
        for (xi, x) in (area.left()..area.right()).enumerate() {
            // animate the colors by shifting the x index by the frame number
            let xi = (xi + self.frame_count) % (area.width as usize);
            for (yi, y) in (area.top()..area.bottom()).enumerate() {
                // render a half block character for each row of pixels with the foreground color
                // set to the color of the pixel and the background color set to the color of the
                // pixel below it
                let fg = colors[yi * 2][xi];
                let bg = colors[yi * 2 + 1][xi];
                buf[Position::new(x, y)].set_char('▀').set_fg(fg).set_bg(bg);
            }
        }
        self.frame_count += 1;
    }
}

impl ColorsWidget {
    /// Setup the colors to render.
    ///
    /// This is called once per frame to setup the colors to render. It caches the colors so that
    /// they don't need to be recalculated every frame.
    #[allow(clippy::cast_precision_loss)]
    fn setup_colors(&mut self, size: Rect) {
        let Rect { width, height, .. } = size;
        // double the height because each screen row has two rows of half block pixels
        let height = height as usize * 2;
        let width = width as usize;
        // only update the colors if the size has changed since the last time we rendered
        if self.colors.len() == height && self.colors[0].len() == width {
            return;
        }
        self.colors = Vec::with_capacity(height);
        for y in 0..height {
            let mut row = Vec::with_capacity(width);
            for x in 0..width {
                let hue = x as f32 * 360.0 / width as f32;
                let value = (height - y) as f32 / height as f32;
                let saturation = Okhsv::max_saturation();
                let color = Okhsv::new(hue, saturation, value);
                let color = Srgb::<f32>::from_color_unclamped(color);
                let color: Srgb<u8> = color.into_format();
                let color = Color::Rgb(color.red, color.green, color.blue);
                row.push(color);
            }
            self.colors.push(row);
        }
    }
}

/// Install `color_eyre` panic and error hooks
///
/// The hooks restore the terminal to a usable state before printing the error message.
fn install_error_hooks() -> Result<()> {
    let (panic, error) = HookBuilder::default().into_hooks();
    let panic = panic.into_panic_hook();
    let error = error.into_eyre_hook();
    eyre::set_hook(Box::new(move |e| {
        let _ = restore_terminal();
        error(e)
    }))?;
    panic::set_hook(Box::new(move |info| {
        let _ = restore_terminal();
        panic(info);
    }));
    Ok(())
}

fn init_terminal() -> Result<Terminal<impl Backend>> {
    enable_raw_mode()?;
    stdout().execute(EnterAlternateScreen)?;
    let mut terminal = Terminal::new(CrosstermBackend::new(stdout()))?;
    terminal.clear()?;
    terminal.hide_cursor()?;
    Ok(terminal)
}

fn restore_terminal() -> Result<()> {
    disable_raw_mode()?;
    stdout().execute(LeaveAlternateScreen)?;
    Ok(())
}<|MERGE_RESOLUTION|>--- conflicted
+++ resolved
@@ -34,9 +34,6 @@
 
 use color_eyre::{config::HookBuilder, eyre, Result};
 use palette::{convert::FromColorUnclamped, Okhsv, Srgb};
-<<<<<<< HEAD
-use ratatui::{layout::Position, prelude::*};
-=======
 use ratatui::{
     backend::{Backend, CrosstermBackend},
     buffer::Buffer,
@@ -45,13 +42,12 @@
         terminal::{disable_raw_mode, enable_raw_mode, EnterAlternateScreen, LeaveAlternateScreen},
         ExecutableCommand,
     },
-    layout::{Constraint, Layout, Rect},
+    layout::{Constraint, Layout, Position, Rect},
     style::Color,
     text::Text,
     widgets::Widget,
     Terminal,
 };
->>>>>>> f2fa1ae9
 
 #[derive(Debug, Default)]
 struct App {
