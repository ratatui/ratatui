--- conflicted
+++ resolved
@@ -16,24 +16,17 @@
 use std::{error::Error, io};
 
 use ratatui::{
+    backend::CrosstermBackend,
     crossterm::{
         event::{self, Event, KeyCode},
         execute,
         terminal::{disable_raw_mode, enable_raw_mode, EnterAlternateScreen, LeaveAlternateScreen},
     },
-    prelude::*,
-    widgets::calendar::*,
-};
-<<<<<<< HEAD
-use ratatui::{
-    backend::CrosstermBackend,
     layout::{Constraint, Layout, Rect},
     style::{Color, Modifier, Style},
     widgets::calendar::{CalendarEventStore, DateStyler, Monthly},
     Frame, Terminal,
 };
-=======
->>>>>>> 74a32afb
 use time::{Date, Month, OffsetDateTime};
 
 fn main() -> Result<(), Box<dyn Error>> {
