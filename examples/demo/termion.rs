use std::{error::Error, io, sync::mpsc, thread, time::Duration};

use ratatui::{
<<<<<<< HEAD
    backend::{Backend, TermionBackend},
    terminal::Terminal,
};
use termion::{
    event::Key,
    input::{MouseTerminal, TermRead},
    raw::IntoRawMode,
    screen::IntoAlternateScreen,
=======
    prelude::*,
    termion::{
        event::Key,
        input::{MouseTerminal, TermRead},
        raw::IntoRawMode,
        screen::IntoAlternateScreen,
    },
>>>>>>> 74a32afb
};

use crate::{app::App, ui};

pub fn run(tick_rate: Duration, enhanced_graphics: bool) -> Result<(), Box<dyn Error>> {
    // setup terminal
    let stdout = io::stdout()
        .into_raw_mode()
        .unwrap()
        .into_alternate_screen()
        .unwrap();
    let stdout = MouseTerminal::from(stdout);
    let backend = TermionBackend::new(stdout);
    let mut terminal = Terminal::new(backend)?;

    // create app and run it
    let app = App::new("Termion demo", enhanced_graphics);
    run_app(&mut terminal, app, tick_rate)?;

    Ok(())
}

fn run_app<B: Backend>(
    terminal: &mut Terminal<B>,
    mut app: App,
    tick_rate: Duration,
) -> Result<(), Box<dyn Error>> {
    let events = events(tick_rate);
    loop {
        terminal.draw(|f| ui::draw(f, &mut app))?;

        match events.recv()? {
            Event::Input(key) => match key {
                Key::Up | Key::Char('k') => app.on_up(),
                Key::Down | Key::Char('j') => app.on_down(),
                Key::Left | Key::Char('h') => app.on_left(),
                Key::Right | Key::Char('l') => app.on_right(),
                Key::Char(c) => app.on_key(c),
                _ => {}
            },
            Event::Tick => app.on_tick(),
        }
        if app.should_quit {
            return Ok(());
        }
    }
}

enum Event {
    Input(Key),
    Tick,
}

fn events(tick_rate: Duration) -> mpsc::Receiver<Event> {
    let (tx, rx) = mpsc::channel();
    let keys_tx = tx.clone();
    thread::spawn(move || {
        let stdin = io::stdin();
        for key in stdin.keys().flatten() {
            if let Err(err) = keys_tx.send(Event::Input(key)) {
                eprintln!("{err}");
                return;
            }
        }
    });
    thread::spawn(move || loop {
        if let Err(err) = tx.send(Event::Tick) {
            eprintln!("{err}");
            break;
        }
        thread::sleep(tick_rate);
    });
    rx
}<|MERGE_RESOLUTION|>--- conflicted
+++ resolved
@@ -1,24 +1,14 @@
 use std::{error::Error, io, sync::mpsc, thread, time::Duration};
 
 use ratatui::{
-<<<<<<< HEAD
     backend::{Backend, TermionBackend},
     terminal::Terminal,
-};
-use termion::{
-    event::Key,
-    input::{MouseTerminal, TermRead},
-    raw::IntoRawMode,
-    screen::IntoAlternateScreen,
-=======
-    prelude::*,
     termion::{
         event::Key,
         input::{MouseTerminal, TermRead},
         raw::IntoRawMode,
         screen::IntoAlternateScreen,
     },
->>>>>>> 74a32afb
 };
 
 use crate::{app::App, ui};
