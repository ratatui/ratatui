/// A Ratatui example that demonstrates how to use the inlined viewport.
///
/// It shows a list of downloads in progress, with a progress bar for each download.
///
/// This example runs with the Ratatui library code in the branch that you are currently
/// reading. See the [`latest`] branch for the code which works with the most recent Ratatui
/// release.
///
/// [`latest`]: https://github.com/ratatui/ratatui/tree/latest
use std::{
    collections::{BTreeMap, VecDeque},
    sync::mpsc,
    thread,
    time::{Duration, Instant},
};

use color_eyre::Result;
use crossterm::event;
use rand::distr::{Distribution, Uniform};
use ratatui::backend::Backend;
use ratatui::layout::{Constraint, Layout, Rect};
use ratatui::style::{Color, Modifier, Style};
use ratatui::text::{Line, Span};
use ratatui::widgets::{Block, Gauge, LineGauge, List, ListItem, Paragraph, Widget};
use ratatui::{symbols, Frame, Terminal, TerminalOptions, Viewport};

fn main() -> Result<()> {
    color_eyre::install()?;
    let mut terminal = ratatui::init_with_options(TerminalOptions {
        viewport: Viewport::Inline(8),
    });

    let (tx, rx) = mpsc::channel();
    input_handling(tx.clone());
    let workers = workers(tx);
    let mut downloads = downloads();

    for w in &workers {
        let d = downloads.next(w.id).unwrap();
        w.tx.send(d).unwrap();
    }

    let app_result = run(&mut terminal, workers, downloads, rx);

    ratatui::restore();

    app_result
}

const NUM_DOWNLOADS: usize = 10;

type DownloadId = usize;
type WorkerId = usize;
enum Event {
    Input(event::KeyEvent),
    Tick,
    Resize,
    DownloadUpdate(WorkerId, DownloadId, f64),
    DownloadDone(WorkerId, DownloadId),
}
struct Downloads {
    pending: VecDeque<Download>,
    in_progress: BTreeMap<WorkerId, DownloadInProgress>,
}

impl Downloads {
    fn next(&mut self, worker_id: WorkerId) -> Option<Download> {
        match self.pending.pop_front() {
            Some(d) => {
                self.in_progress.insert(
                    worker_id,
                    DownloadInProgress {
                        id: d.id,
                        started_at: Instant::now(),
                        progress: 0.0,
                    },
                );
                Some(d)
            }
            None => None,
        }
    }
}
struct DownloadInProgress {
    id: DownloadId,
    started_at: Instant,
    progress: f64,
}
struct Download {
    id: DownloadId,
    size: usize,
}
struct Worker {
    id: WorkerId,
    tx: mpsc::Sender<Download>,
}

fn input_handling(tx: mpsc::Sender<Event>) {
    let tick_rate = Duration::from_millis(200);
    thread::spawn(move || {
        let mut last_tick = Instant::now();
        loop {
            // poll for tick rate duration, if no events, sent tick event.
            let timeout = tick_rate.saturating_sub(last_tick.elapsed());
            if event::poll(timeout).unwrap() {
                match event::read().unwrap() {
                    event::Event::Key(key) => tx.send(Event::Input(key)).unwrap(),
                    event::Event::Resize(_, _) => tx.send(Event::Resize).unwrap(),
                    _ => {}
                }
            }
            if last_tick.elapsed() >= tick_rate {
                tx.send(Event::Tick).unwrap();
                last_tick = Instant::now();
            }
        }
    });
}

#[expect(clippy::cast_precision_loss, clippy::needless_pass_by_value)]
fn workers(tx: mpsc::Sender<Event>) -> Vec<Worker> {
    (0..4)
        .map(|id| {
            let (worker_tx, worker_rx) = mpsc::channel::<Download>();
            let tx = tx.clone();
            thread::spawn(move || {
                while let Ok(download) = worker_rx.recv() {
                    let mut remaining = download.size;
                    while remaining > 0 {
                        let wait = (remaining as u64).min(10);
                        thread::sleep(Duration::from_millis(wait * 10));
                        remaining = remaining.saturating_sub(10);
                        let progress = (download.size - remaining) * 100 / download.size;
                        tx.send(Event::DownloadUpdate(id, download.id, progress as f64))
                            .unwrap();
                    }
                    tx.send(Event::DownloadDone(id, download.id)).unwrap();
                }
            });
            Worker { id, tx: worker_tx }
        })
        .collect()
}

fn downloads() -> Downloads {
    let distribution = Uniform::new(0, 1000).expect("invalid range");
    let mut rng = rand::rng();
    let pending = (0..NUM_DOWNLOADS)
        .map(|id| {
            let size = distribution.sample(&mut rng);
            Download { id, size }
        })
        .collect();
    Downloads {
        pending,
        in_progress: BTreeMap::new(),
    }
}

<<<<<<< HEAD
#[allow(clippy::needless_pass_by_value)]
fn run<B: Backend>(
    terminal: &mut Terminal<B>,
=======
#[expect(clippy::needless_pass_by_value)]
fn run(
    terminal: &mut Terminal<impl Backend>,
>>>>>>> 79cc92df
    workers: Vec<Worker>,
    mut downloads: Downloads,
    rx: mpsc::Receiver<Event>,
) -> Result<()>
where
    B::Error: Send + Sync + 'static,
{
    let mut redraw = true;
    loop {
        if redraw {
            terminal.draw(|frame| draw(frame, &downloads))?;
        }
        redraw = true;

        match rx.recv()? {
            Event::Input(event) => {
                if event.code == event::KeyCode::Char('q') {
                    break;
                }
            }
            Event::Resize => {
                terminal.autoresize()?;
            }
            Event::Tick => {}
            Event::DownloadUpdate(worker_id, _download_id, progress) => {
                let download = downloads.in_progress.get_mut(&worker_id).unwrap();
                download.progress = progress;
                redraw = false;
            }
            Event::DownloadDone(worker_id, download_id) => {
                let download = downloads.in_progress.remove(&worker_id).unwrap();
                terminal.insert_before(1, |buf| {
                    Paragraph::new(Line::from(vec![
                        Span::from("Finished "),
                        Span::styled(
                            format!("download {download_id}"),
                            Style::default().add_modifier(Modifier::BOLD),
                        ),
                        Span::from(format!(
                            " in {}ms",
                            download.started_at.elapsed().as_millis()
                        )),
                    ]))
                    .render(buf.area, buf);
                })?;
                match downloads.next(worker_id) {
                    Some(d) => workers[worker_id].tx.send(d).unwrap(),
                    None => {
                        if downloads.in_progress.is_empty() {
                            terminal.insert_before(1, |buf| {
                                Paragraph::new("Done !").render(buf.area, buf);
                            })?;
                            break;
                        }
                    }
                }
            }
        }
    }
    Ok(())
}

fn draw(frame: &mut Frame, downloads: &Downloads) {
    let area = frame.area();

    let block = Block::new().title(Line::from("Progress").centered());
    frame.render_widget(block, area);

    let vertical = Layout::vertical([Constraint::Length(2), Constraint::Length(4)]).margin(1);
    let horizontal = Layout::horizontal([Constraint::Percentage(20), Constraint::Percentage(80)]);
    let [progress_area, main] = vertical.areas(area);
    let [list_area, gauge_area] = horizontal.areas(main);

    // total progress
    let done = NUM_DOWNLOADS - downloads.pending.len() - downloads.in_progress.len();
    #[expect(clippy::cast_precision_loss)]
    let progress = LineGauge::default()
        .filled_style(Style::default().fg(Color::Blue))
        .label(format!("{done}/{NUM_DOWNLOADS}"))
        .ratio(done as f64 / NUM_DOWNLOADS as f64);
    frame.render_widget(progress, progress_area);

    // in progress downloads
    let items: Vec<ListItem> = downloads
        .in_progress
        .values()
        .map(|download| {
            ListItem::new(Line::from(vec![
                Span::raw(symbols::DOT),
                Span::styled(
                    format!(" download {:>2}", download.id),
                    Style::default()
                        .fg(Color::LightGreen)
                        .add_modifier(Modifier::BOLD),
                ),
                Span::raw(format!(
                    " ({}ms)",
                    download.started_at.elapsed().as_millis()
                )),
            ]))
        })
        .collect();
    let list = List::new(items);
    frame.render_widget(list, list_area);

    #[expect(clippy::cast_possible_truncation)]
    for (i, (_, download)) in downloads.in_progress.iter().enumerate() {
        let gauge = Gauge::default()
            .gauge_style(Style::default().fg(Color::Yellow))
            .ratio(download.progress / 100.0);
        if gauge_area.top().saturating_add(i as u16) > area.bottom() {
            continue;
        }
        frame.render_widget(
            gauge,
            Rect {
                x: gauge_area.left(),
                y: gauge_area.top().saturating_add(i as u16),
                width: gauge_area.width,
                height: 1,
            },
        );
    }
}<|MERGE_RESOLUTION|>--- conflicted
+++ resolved
@@ -157,15 +157,9 @@
     }
 }
 
-<<<<<<< HEAD
-#[allow(clippy::needless_pass_by_value)]
+#[expect(clippy::needless_pass_by_value)]
 fn run<B: Backend>(
     terminal: &mut Terminal<B>,
-=======
-#[expect(clippy::needless_pass_by_value)]
-fn run(
-    terminal: &mut Terminal<impl Backend>,
->>>>>>> 79cc92df
     workers: Vec<Worker>,
     mut downloads: Downloads,
     rx: mpsc::Receiver<Event>,
