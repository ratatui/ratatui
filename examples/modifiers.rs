//! # [Ratatui] Modifiers example
//!
//! The latest version of this example is available in the [examples] folder in the repository.
//!
//! Please note that the examples are designed to be run against the `main` branch of the Github
//! repository. This means that you may not be able to compile with the latest release version on
//! crates.io, or the one that you have installed locally.
//!
//! See the [examples readme] for more information on finding examples that match the version of the
//! library you are using.
//!
//! [Ratatui]: https://github.com/ratatui-org/ratatui
//! [examples]: https://github.com/ratatui-org/ratatui/blob/main/examples
//! [examples readme]: https://github.com/ratatui-org/ratatui/blob/main/examples/README.md

// This example is useful for testing how your terminal emulator handles different modifiers.
// It will render a grid of combinations of foreground and background colors with all
// modifiers applied to them.

use std::{
    error::Error,
    io::{self, Stdout},
    iter::once,
    result,
    time::Duration,
};

use itertools::Itertools;
use ratatui::{
<<<<<<< HEAD
    backend::{Backend, CrosstermBackend},
    layout::{Constraint, Layout},
    style::{Color, Modifier, Style, Stylize},
    terminal::{Frame, Terminal},
    text::Line,
=======
    crossterm::{
        event::{self, Event, KeyCode},
        execute,
        terminal::{disable_raw_mode, enable_raw_mode, EnterAlternateScreen, LeaveAlternateScreen},
    },
    prelude::*,
>>>>>>> 74a32afb
    widgets::Paragraph,
};

type Result<T> = result::Result<T, Box<dyn Error>>;

fn main() -> Result<()> {
    let mut terminal = setup_terminal()?;
    let res = run_app(&mut terminal);
    restore_terminal(terminal)?;
    if let Err(err) = res {
        eprintln!("{err:?}");
    }
    Ok(())
}

fn run_app<B: Backend>(terminal: &mut Terminal<B>) -> io::Result<()> {
    loop {
        terminal.draw(ui)?;

        if event::poll(Duration::from_millis(250))? {
            if let Event::Key(key) = event::read()? {
                if key.code == KeyCode::Char('q') {
                    return Ok(());
                }
            }
        }
    }
}

fn ui(frame: &mut Frame) {
    let vertical = Layout::vertical([Constraint::Length(1), Constraint::Min(0)]);
    let [text_area, main_area] = vertical.areas(frame.size());
    frame.render_widget(
        Paragraph::new("Note: not all terminals support all modifiers")
            .style(Style::default().fg(Color::Red).add_modifier(Modifier::BOLD)),
        text_area,
    );
    let layout = Layout::vertical([Constraint::Length(1); 50])
        .split(main_area)
        .iter()
        .flat_map(|area| {
            Layout::horizontal([Constraint::Percentage(20); 5])
                .split(*area)
                .to_vec()
        })
        .collect_vec();

    let colors = [
        Color::Black,
        Color::DarkGray,
        Color::Gray,
        Color::White,
        Color::Red,
    ];
    let all_modifiers = once(Modifier::empty())
        .chain(Modifier::all().iter())
        .collect_vec();
    let mut index = 0;
    for bg in &colors {
        for fg in &colors {
            for modifier in &all_modifiers {
                let modifier_name = format!("{modifier:11?}");
                let padding = (" ").repeat(12 - modifier_name.len());
                let paragraph = Paragraph::new(Line::from(vec![
                    modifier_name.fg(*fg).bg(*bg).add_modifier(*modifier),
                    padding.fg(*fg).bg(*bg).add_modifier(*modifier),
                    // This is a hack to work around a bug in VHS which is used for rendering the
                    // examples to gifs. The bug is that the background color of a paragraph seems
                    // to bleed into the next character.
                    ".".black().on_black(),
                ]));
                frame.render_widget(paragraph, layout[index]);
                index += 1;
            }
        }
    }
}

fn setup_terminal() -> Result<Terminal<CrosstermBackend<Stdout>>> {
    enable_raw_mode()?;
    let mut stdout = io::stdout();
    execute!(stdout, EnterAlternateScreen)?;
    let backend = CrosstermBackend::new(stdout);
    let mut terminal = Terminal::new(backend)?;
    terminal.hide_cursor()?;
    Ok(terminal)
}

fn restore_terminal(mut terminal: Terminal<CrosstermBackend<Stdout>>) -> Result<()> {
    disable_raw_mode()?;
    execute!(terminal.backend_mut(), LeaveAlternateScreen)?;
    terminal.show_cursor()?;
    Ok(())
}<|MERGE_RESOLUTION|>--- conflicted
+++ resolved
@@ -27,20 +27,16 @@
 
 use itertools::Itertools;
 use ratatui::{
-<<<<<<< HEAD
     backend::{Backend, CrosstermBackend},
-    layout::{Constraint, Layout},
-    style::{Color, Modifier, Style, Stylize},
-    terminal::{Frame, Terminal},
-    text::Line,
-=======
     crossterm::{
         event::{self, Event, KeyCode},
         execute,
         terminal::{disable_raw_mode, enable_raw_mode, EnterAlternateScreen, LeaveAlternateScreen},
     },
-    prelude::*,
->>>>>>> 74a32afb
+    layout::{Constraint, Layout},
+    style::{Color, Modifier, Style, Stylize},
+    terminal::{Frame, Terminal},
+    text::Line,
     widgets::Paragraph,
 };
 
