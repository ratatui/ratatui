//! # [Ratatui] List example
//!
//! The latest version of this example is available in the [examples] folder in the repository.
//!
//! Please note that the examples are designed to be run against the `main` branch of the Github
//! repository. This means that you may not be able to compile with the latest release version on
//! crates.io, or the one that you have installed locally.
//!
//! See the [examples readme] for more information on finding examples that match the version of the
//! library you are using.
//!
//! [Ratatui]: https://github.com/ratatui-org/ratatui
//! [examples]: https://github.com/ratatui-org/ratatui/blob/main/examples
//! [examples readme]: https://github.com/ratatui-org/ratatui/blob/main/examples/README.md

#![allow(clippy::enum_glob_use, clippy::wildcard_imports)]

use std::{error::Error, io, io::stdout};

use color_eyre::config::HookBuilder;
use crossterm::{
    event::{self, Event, KeyCode, KeyEventKind},
    terminal::{disable_raw_mode, enable_raw_mode, EnterAlternateScreen, LeaveAlternateScreen},
    ExecutableCommand,
};
use ratatui::{prelude::*, style::palette::tailwind, widgets::*};

const TODO_HEADER_BG: Color = tailwind::BLUE.c950;
const NORMAL_ROW_COLOR: Color = tailwind::SLATE.c950;
const ALT_ROW_COLOR: Color = tailwind::SLATE.c900;
const SELECTED_STYLE_FG: Color = tailwind::BLUE.c300;
const TEXT_COLOR: Color = tailwind::SLATE.c200;
const COMPLETED_TEXT_COLOR: Color = tailwind::GREEN.c500;

#[derive(Copy, Clone)]
enum Status {
    Todo,
    Completed,
}

struct TodoItem<'a> {
    todo: &'a str,
    info: &'a str,
    status: Status,
}

struct StatefulList<'a> {
    state: ListState,
    items: Vec<TodoItem<'a>>,
    last_selected: Option<usize>,
}

/// This struct holds the current state of the app. In particular, it has the `items` field which is
/// a wrapper around `ListState`. Keeping track of the items state let us render the associated
/// widget with its state and have access to features such as natural scrolling.
///
/// Check the event handling at the bottom to see how to change the state on incoming events.
/// Check the drawing logic for items on how to specify the highlighting style for selected items.
struct App<'a> {
    items: StatefulList<'a>,
}

fn main() -> Result<(), Box<dyn Error>> {
    // setup terminal
    init_error_hooks()?;
    let terminal = init_terminal()?;

    // create app and run it
    App::new().run(terminal)?;

    restore_terminal()?;

    Ok(())
}

fn init_error_hooks() -> color_eyre::Result<()> {
    let (panic, error) = HookBuilder::default().into_hooks();
    let panic = panic.into_panic_hook();
    let error = error.into_eyre_hook();
    color_eyre::eyre::set_hook(Box::new(move |e| {
        let _ = restore_terminal();
        error(e)
    }))?;
    std::panic::set_hook(Box::new(move |info| {
        let _ = restore_terminal();
        panic(info);
    }));
    Ok(())
}

fn init_terminal() -> color_eyre::Result<Terminal<impl Backend>> {
    enable_raw_mode()?;
    stdout().execute(EnterAlternateScreen)?;
    let backend = CrosstermBackend::new(stdout());
    let terminal = Terminal::new(backend)?;
    Ok(terminal)
}

fn restore_terminal() -> color_eyre::Result<()> {
    disable_raw_mode()?;
    stdout().execute(LeaveAlternateScreen)?;
    Ok(())
}

impl<'a> App<'a> {
    fn new() -> Self {
        Self {
            items: StatefulList::with_items([
                ("Rewrite everything with Rust!", "I can't hold my inner voice. He tells me to rewrite the complete universe with Rust", Status::Todo),
                ("Rewrite all of your tui apps with Ratatui", "Yes, you heard that right. Go and replace your tui with Ratatui.", Status::Completed),
                ("Pet your cat", "Minnak loves to be pet by you! Don't forget to pet and give some treats!", Status::Todo),
                ("Walk with your dog", "Max is bored, go walk with him!", Status::Todo),
                ("Pay the bills", "Pay the train subscription!!!", Status::Completed),
                ("Refactor list example", "If you see this info that means I completed this task!", Status::Completed),
            ]),
        }
    }

    /// Changes the status of the selected list item
    fn change_status(&mut self) {
        if let Some(i) = self.items.state.selected() {
            self.items.items[i].status = match self.items.items[i].status {
                Status::Completed => Status::Todo,
                Status::Todo => Status::Completed,
            }
        }
    }

    fn go_top(&mut self) {
        self.items.state.select(Some(0));
    }

    fn go_bottom(&mut self) {
        self.items.state.select(Some(self.items.items.len() - 1));
    }
}

impl App<'_> {
    fn run(&mut self, mut terminal: Terminal<impl Backend>) -> io::Result<()> {
        loop {
            self.draw(&mut terminal)?;

            if let Event::Key(key) = event::read()? {
                if key.kind == KeyEventKind::Press {
                    use KeyCode::*;
                    match key.code {
                        Char('q') | Esc => return Ok(()),
                        Char('h') | Left => self.items.unselect(),
                        Char('j') | Down => self.items.next(),
                        Char('k') | Up => self.items.previous(),
                        Char('l') | Right | Enter => self.change_status(),
                        Char('g') => self.go_top(),
                        Char('G') => self.go_bottom(),
                        _ => {}
                    }
                }
            }
        }
    }

    fn draw(&mut self, terminal: &mut Terminal<impl Backend>) -> io::Result<()> {
        terminal.draw(|f| f.render_widget(self, f.size()))?;
        Ok(())
    }
}

impl Widget for &mut App<'_> {
    fn render(self, area: Rect, buf: &mut Buffer) {
        // Create a space for header, todo list and the footer.
        let vertical = Layout::vertical([
            Constraint::Length(2),
            Constraint::Min(0),
            Constraint::Length(2),
        ]);
        let [header_area, rest_area, footer_area] = vertical.areas(area);

        // Create two chunks with equal vertical screen space. One for the list and the other for
        // the info block.
        let vertical = Layout::vertical([Constraint::Percentage(50), Constraint::Percentage(50)]);
        let [upper_item_list_area, lower_item_list_area] = vertical.areas(rest_area);

        render_title(header_area, buf);
        self.render_todo(upper_item_list_area, buf);
        self.render_info(lower_item_list_area, buf);
        render_footer(footer_area, buf);
    }
}

impl App<'_> {
    fn render_todo(&mut self, area: Rect, buf: &mut Buffer) {
        // We create two blocks, one is for the header (outer) and the other is for list (inner).
        let outer_block = Block::new()
            .borders(Borders::NONE)
<<<<<<< HEAD
            .fg(TEXT_COLOR)
            .bg(TODO_HEADER_BG)
            .title_top("TODO List")
            .title_alignment(Alignment::Center);
        let inner_block = Block::default()
=======
            .title_alignment(Alignment::Center)
            .title("TODO List")
            .fg(TEXT_COLOR)
            .bg(TODO_HEADER_BG);
        let inner_block = Block::new()
>>>>>>> aa4260f9
            .borders(Borders::NONE)
            .fg(TEXT_COLOR)
            .bg(NORMAL_ROW_COLOR);

        // We get the inner area from outer_block. We'll use this area later to render the table.
        let outer_area = area;
        let inner_area = outer_block.inner(outer_area);

        // We can render the header in outer_area.
        outer_block.render(outer_area, buf);

        // Iterate through all elements in the `items` and stylize them.
        let items: Vec<ListItem> = self
            .items
            .items
            .iter()
            .enumerate()
            .map(|(i, todo_item)| todo_item.to_list_item(i))
            .collect();

        // Create a List from all list items and highlight the currently selected one
        let items = List::new(items)
            .block(inner_block)
            .highlight_style(
                Style::default()
                    .add_modifier(Modifier::BOLD)
                    .add_modifier(Modifier::REVERSED)
                    .fg(SELECTED_STYLE_FG),
            )
            .highlight_symbol(">")
            .highlight_spacing(HighlightSpacing::Always);

        // We can now render the item list
        // (look careful we are using StatefulWidget's render.)
        // ratatui::widgets::StatefulWidget::render as stateful_render
        StatefulWidget::render(items, inner_area, buf, &mut self.items.state);
    }

    fn render_info(&self, area: Rect, buf: &mut Buffer) {
        // We get the info depending on the item's state.
        let info = if let Some(i) = self.items.state.selected() {
            match self.items.items[i].status {
                Status::Completed => "✓ DONE: ".to_string() + self.items.items[i].info,
                Status::Todo => "TODO: ".to_string() + self.items.items[i].info,
            }
        } else {
            "Nothing to see here...".to_string()
        };

        // We show the list item's info under the list in this paragraph
        let outer_info_block = Block::new()
            .borders(Borders::NONE)
<<<<<<< HEAD
            .fg(TEXT_COLOR)
            .bg(TODO_HEADER_BG)
            .title_top("TODO Info")
            .title_alignment(Alignment::Center);
        let inner_info_block = Block::default()
=======
            .title_alignment(Alignment::Center)
            .title("TODO Info")
            .fg(TEXT_COLOR)
            .bg(TODO_HEADER_BG);
        let inner_info_block = Block::new()
>>>>>>> aa4260f9
            .borders(Borders::NONE)
            .padding(Padding::horizontal(1))
            .bg(NORMAL_ROW_COLOR);

        // This is a similar process to what we did for list. outer_info_area will be used for
        // header inner_info_area will be used for the list info.
        let outer_info_area = area;
        let inner_info_area = outer_info_block.inner(outer_info_area);

        // We can render the header. Inner info will be rendered later
        outer_info_block.render(outer_info_area, buf);

        let info_paragraph = Paragraph::new(info)
            .block(inner_info_block)
            .fg(TEXT_COLOR)
            .wrap(Wrap { trim: false });

        // We can now render the item info
        info_paragraph.render(inner_info_area, buf);
    }
}

fn render_title(area: Rect, buf: &mut Buffer) {
    Paragraph::new("Ratatui List Example")
        .bold()
        .centered()
        .render(area, buf);
}

fn render_footer(area: Rect, buf: &mut Buffer) {
    Paragraph::new("\nUse ↓↑ to move, ← to unselect, → to change status, g/G to go top/bottom.")
        .centered()
        .render(area, buf);
}

impl StatefulList<'_> {
    fn with_items<'a>(items: [(&'a str, &'a str, Status); 6]) -> StatefulList<'a> {
        StatefulList {
            state: ListState::default(),
            items: items.iter().map(TodoItem::from).collect(),
            last_selected: None,
        }
    }

    fn next(&mut self) {
        let i = match self.state.selected() {
            Some(i) => {
                if i >= self.items.len() - 1 {
                    0
                } else {
                    i + 1
                }
            }
            None => self.last_selected.unwrap_or(0),
        };
        self.state.select(Some(i));
    }

    fn previous(&mut self) {
        let i = match self.state.selected() {
            Some(i) => {
                if i == 0 {
                    self.items.len() - 1
                } else {
                    i - 1
                }
            }
            None => self.last_selected.unwrap_or(0),
        };
        self.state.select(Some(i));
    }

    fn unselect(&mut self) {
        let offset = self.state.offset();
        self.last_selected = self.state.selected();
        self.state.select(None);
        *self.state.offset_mut() = offset;
    }
}

impl TodoItem<'_> {
    fn to_list_item(&self, index: usize) -> ListItem {
        let bg_color = match index % 2 {
            0 => NORMAL_ROW_COLOR,
            _ => ALT_ROW_COLOR,
        };
        let line = match self.status {
            Status::Todo => Line::styled(format!(" ☐ {}", self.todo), TEXT_COLOR),
            Status::Completed => Line::styled(
                format!(" ✓ {}", self.todo),
                (COMPLETED_TEXT_COLOR, bg_color),
            ),
        };

        ListItem::new(line).bg(bg_color)
    }
}

impl<'a> From<&(&'a str, &'a str, Status)> for TodoItem<'a> {
    fn from((todo, info, status): &(&'a str, &'a str, Status)) -> Self {
        Self {
            todo,
            info,
            status: *status,
        }
    }
}<|MERGE_RESOLUTION|>--- conflicted
+++ resolved
@@ -191,19 +191,11 @@
         // We create two blocks, one is for the header (outer) and the other is for list (inner).
         let outer_block = Block::new()
             .borders(Borders::NONE)
-<<<<<<< HEAD
             .fg(TEXT_COLOR)
             .bg(TODO_HEADER_BG)
             .title_top("TODO List")
             .title_alignment(Alignment::Center);
-        let inner_block = Block::default()
-=======
-            .title_alignment(Alignment::Center)
-            .title("TODO List")
-            .fg(TEXT_COLOR)
-            .bg(TODO_HEADER_BG);
         let inner_block = Block::new()
->>>>>>> aa4260f9
             .borders(Borders::NONE)
             .fg(TEXT_COLOR)
             .bg(NORMAL_ROW_COLOR);
@@ -256,22 +248,14 @@
         // We show the list item's info under the list in this paragraph
         let outer_info_block = Block::new()
             .borders(Borders::NONE)
-<<<<<<< HEAD
             .fg(TEXT_COLOR)
             .bg(TODO_HEADER_BG)
             .title_top("TODO Info")
             .title_alignment(Alignment::Center);
-        let inner_info_block = Block::default()
-=======
-            .title_alignment(Alignment::Center)
-            .title("TODO Info")
-            .fg(TEXT_COLOR)
-            .bg(TODO_HEADER_BG);
         let inner_info_block = Block::new()
->>>>>>> aa4260f9
             .borders(Borders::NONE)
-            .padding(Padding::horizontal(1))
-            .bg(NORMAL_ROW_COLOR);
+            .bg(NORMAL_ROW_COLOR)
+            .padding(Padding::horizontal(1));
 
         // This is a similar process to what we did for list. outer_info_area will be used for
         // header inner_info_area will be used for the list info.
