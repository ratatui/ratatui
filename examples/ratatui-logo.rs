--- conflicted
+++ resolved
@@ -22,16 +22,11 @@
 use indoc::indoc;
 use itertools::izip;
 use ratatui::{
-<<<<<<< HEAD
     backend::{Backend, CrosstermBackend},
+    crossterm::terminal::{disable_raw_mode, enable_raw_mode},
     terminal::{Terminal, Viewport},
     widgets::Paragraph,
     TerminalOptions,
-=======
-    crossterm::terminal::{disable_raw_mode, enable_raw_mode},
-    prelude::*,
-    widgets::Paragraph,
->>>>>>> 74a32afb
 };
 
 /// A fun example of using half block characters to draw a logo
