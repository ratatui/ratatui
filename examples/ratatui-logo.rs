//! # [Ratatui] Logo example
//!
//! The latest version of this example is available in the [examples] folder in the repository.
//!
//! Please note that the examples are designed to be run against the `main` branch of the Github
//! repository. This means that you may not be able to compile with the latest release version on
//! crates.io, or the one that you have installed locally.
//!
//! See the [examples readme] for more information on finding examples that match the version of the
//! library you are using.
//!
//! [Ratatui]: https://github.com/ratatui-org/ratatui
//! [examples]: https://github.com/ratatui-org/ratatui/blob/main/examples
//! [examples readme]: https://github.com/ratatui-org/ratatui/blob/main/examples/README.md

use std::{
    io::{self, stdout},
    thread::sleep,
    time::Duration,
};

use indoc::indoc;
use itertools::izip;
<<<<<<< HEAD
use ratatui::{prelude::*, widgets::Paragraph, TerminalOptions, Viewport};
=======
use ratatui::{
    backend::{Backend, CrosstermBackend},
    crossterm::terminal::{disable_raw_mode, enable_raw_mode},
    terminal::{Terminal, Viewport},
    widgets::Paragraph,
    TerminalOptions,
};
>>>>>>> 8061813f

/// A fun example of using half block characters to draw a logo
#[allow(clippy::many_single_char_names)]
fn logo() -> String {
    let r = indoc! {"
            ▄▄▄
            █▄▄▀
            █  █
        "};
    let a = indoc! {"
             ▄▄
            █▄▄█
            █  █
        "};
    let t = indoc! {"
            ▄▄▄
             █
             █
        "};
    let u = indoc! {"
            ▄  ▄
            █  █
            ▀▄▄▀
        "};
    let i = indoc! {"
            ▄
            █
            █
        "};
    izip!(r.lines(), a.lines(), t.lines(), u.lines(), i.lines())
        .map(|(r, a, t, u, i)| format!("{r:5}{a:5}{t:4}{a:5}{t:4}{u:5}{i:5}"))
        .collect::<Vec<_>>()
        .join("\n")
}

fn main() -> io::Result<()> {
    let mut terminal = init()?;
    terminal.draw(|frame| {
        frame.render_widget(Paragraph::new(logo()), frame.size());
    })?;
    sleep(Duration::from_secs(5));
    restore()?;
    println!();
    Ok(())
}

fn init() -> io::Result<Terminal<impl Backend>> {
    enable_raw_mode()?;
    let options = TerminalOptions {
        viewport: Viewport::Inline(3),
    };
    Terminal::with_options(CrosstermBackend::new(stdout()), options)
}

fn restore() -> io::Result<()> {
    disable_raw_mode()?;
    Ok(())
}<|MERGE_RESOLUTION|>--- conflicted
+++ resolved
@@ -21,9 +21,6 @@
 
 use indoc::indoc;
 use itertools::izip;
-<<<<<<< HEAD
-use ratatui::{prelude::*, widgets::Paragraph, TerminalOptions, Viewport};
-=======
 use ratatui::{
     backend::{Backend, CrosstermBackend},
     crossterm::terminal::{disable_raw_mode, enable_raw_mode},
@@ -31,7 +28,6 @@
     widgets::Paragraph,
     TerminalOptions,
 };
->>>>>>> 8061813f
 
 /// A fun example of using half block characters to draw a logo
 #[allow(clippy::many_single_char_names)]
