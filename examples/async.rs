--- conflicted
+++ resolved
@@ -244,12 +244,7 @@
             .block(block)
             .highlight_spacing(HighlightSpacing::Always)
             .highlight_symbol(">>")
-<<<<<<< HEAD
-            .row_highlight_style(Modifier::REVERSED);
-        let mut table_state = TableState::new().with_selected(self.selected_index);
-=======
-            .highlight_style(Style::new().on_blue());
->>>>>>> aed60b98
+            .row_highlight_style(Style::new().on_blue());
 
         StatefulWidget::render(table, area, buf, &mut state.table_state);
     }
