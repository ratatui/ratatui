--- conflicted
+++ resolved
@@ -19,8 +19,12 @@
 };
 
 use ratatui::{
-<<<<<<< HEAD
     backend::CrosstermBackend,
+    crossterm::{
+        event::{self, Event, KeyCode},
+        terminal::{disable_raw_mode, enable_raw_mode, EnterAlternateScreen, LeaveAlternateScreen},
+        ExecutableCommand,
+    },
     layout::{Constraint, Layout, Rect},
     style::{Color, Stylize},
     symbols::Marker,
@@ -29,15 +33,6 @@
         canvas::{Canvas, Circle, Map, MapResolution, Rectangle},
         Block, Widget,
     },
-=======
-    crossterm::{
-        event::{self, Event, KeyCode},
-        terminal::{disable_raw_mode, enable_raw_mode, EnterAlternateScreen, LeaveAlternateScreen},
-        ExecutableCommand,
-    },
-    prelude::*,
-    widgets::{canvas::*, *},
->>>>>>> 74a32afb
 };
 
 fn main() -> io::Result<()> {
