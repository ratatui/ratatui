//! # [Ratatui] Panic Hook example
//!
//! The latest version of this example is available in the [examples] folder in the repository.
//!
//! Please note that the examples are designed to be run against the `main` branch of the Github
//! repository. This means that you may not be able to compile with the latest release version on
//! crates.io, or the one that you have installed locally.
//!
//! See the [examples readme] for more information on finding examples that match the version of the
//! library you are using.
//!
<<<<<<< HEAD
//! [Ratatui]: https://github.com/ratatui-org/ratatui
//! [examples]: https://github.com/ratatui-org/ratatui/blob/main/examples
//! [examples readme]: https://github.com/ratatui-org/ratatui/blob/main/examples/README.md
=======
//! [Ratatui]: https://github.com/ratatui/ratatui
//! [examples]: https://github.com/ratatui/ratatui/blob/main/examples
//! [examples readme]: https://github.com/ratatui/ratatui/blob/main/examples/README.md

//! How to use a panic hook to reset the terminal before printing the panic to
//! the terminal.
>>>>>>> 23516bce
//!
//! Prior to Ratatui 0.28.1, a panic hook had to be manually set up to ensure that the terminal was
//! reset when a panic occurred. This was necessary because a panic would interrupt the normal
//! control flow and leave the terminal in a distorted state.
//!
//! Starting with Ratatui 0.28.1, the panic hook is automatically set up by the new `ratatui::init`
//! function, so you no longer need to manually set up the panic hook. This example now demonstrates
//! how the panic hook acts when it is enabled by default.
//!
//! When exiting normally or when handling `Result::Err`, we can reset the terminal manually at the
//! end of `main` just before we print the error.
//!
//! Because a panic interrupts the normal control flow, manually resetting the terminal at the end
//! of `main` won't do us any good. Instead, we need to make sure to set up a panic hook that first
//! resets the terminal before handling the panic. This both reuses the standard panic hook to
//! ensure a consistent panic handling UX and properly resets the terminal to not distort the
//! output.
//!
//! That's why this example is set up to show both situations, with and without the panic hook, to
//! see the difference.
//!
//! For more information on how to set this up manually, see the [Color Eyre recipe] in the Ratatui
//! website.
//!
//! [Color Eyre recipe]: https://ratatui.rs/recipes/apps/color-eyre

use color_eyre::{eyre::bail, Result};
use ratatui::{
    crossterm::event::{self, Event, KeyCode},
    text::Line,
    widgets::{Block, Paragraph},
    DefaultTerminal, Frame,
};

fn main() -> Result<()> {
    color_eyre::install()?;
    let terminal = ratatui::init();
    let app_result = App::new().run(terminal);
    ratatui::restore();
    app_result
}
struct App {
    hook_enabled: bool,
}

impl App {
    const fn new() -> Self {
        Self { hook_enabled: true }
    }

    fn run(mut self, mut terminal: DefaultTerminal) -> Result<()> {
        loop {
            terminal.draw(|frame| self.draw(frame))?;

            if let Event::Key(key) = event::read()? {
                match key.code {
                    KeyCode::Char('p') => panic!("intentional demo panic"),
                    KeyCode::Char('e') => bail!("intentional demo error"),
                    KeyCode::Char('h') => {
                        let _ = std::panic::take_hook();
                        self.hook_enabled = false;
                    }
                    KeyCode::Char('q') => return Ok(()),
                    _ => {}
                }
            }
        }
    }

    fn draw(&self, frame: &mut Frame) {
        let text = vec![
            if self.hook_enabled {
                Line::from("HOOK IS CURRENTLY **ENABLED**")
            } else {
                Line::from("HOOK IS CURRENTLY **DISABLED**")
            },
            Line::from(""),
            Line::from("Press `p` to cause a panic"),
            Line::from("Press `e` to cause an error"),
            Line::from("Press `h` to disable the panic hook"),
            Line::from("Press `q` to quit"),
            Line::from(""),
            Line::from("When your app panics without a panic hook, you will likely have to"),
            Line::from("reset your terminal afterwards with the `reset` command"),
            Line::from(""),
            Line::from("Try first with the panic handler enabled, and then with it disabled"),
            Line::from("to see the difference"),
        ];

        let paragraph = Paragraph::new(text)
            .block(Block::bordered().title("Panic Handler Demo"))
            .centered();

        frame.render_widget(paragraph, frame.area());
    }
}<|MERGE_RESOLUTION|>--- conflicted
+++ resolved
@@ -9,18 +9,9 @@
 //! See the [examples readme] for more information on finding examples that match the version of the
 //! library you are using.
 //!
-<<<<<<< HEAD
-//! [Ratatui]: https://github.com/ratatui-org/ratatui
-//! [examples]: https://github.com/ratatui-org/ratatui/blob/main/examples
-//! [examples readme]: https://github.com/ratatui-org/ratatui/blob/main/examples/README.md
-=======
 //! [Ratatui]: https://github.com/ratatui/ratatui
 //! [examples]: https://github.com/ratatui/ratatui/blob/main/examples
 //! [examples readme]: https://github.com/ratatui/ratatui/blob/main/examples/README.md
-
-//! How to use a panic hook to reset the terminal before printing the panic to
-//! the terminal.
->>>>>>> 23516bce
 //!
 //! Prior to Ratatui 0.28.1, a panic hook had to be manually set up to ensure that the terminal was
 //! reset when a panic occurred. This was necessary because a panic would interrupt the normal
