//! # [Ratatui] User Input example
//!
//! The latest version of this example is available in the [examples] folder in the repository.
//!
//! Please note that the examples are designed to be run against the `main` branch of the Github
//! repository. This means that you may not be able to compile with the latest release version on
//! crates.io, or the one that you have installed locally.
//!
//! See the [examples readme] for more information on finding examples that match the version of the
//! library you are using.
//!
//! [Ratatui]: https://github.com/ratatui-org/ratatui
//! [examples]: https://github.com/ratatui-org/ratatui/blob/main/examples
//! [examples readme]: https://github.com/ratatui-org/ratatui/blob/main/examples/README.md

// A simple example demonstrating how to handle user input. This is a bit out of the scope of
// the library as it does not provide any input handling out of the box. However, it may helps
// some to get started.
//
// This is a very simple example:
//   * An input box always focused. Every character you type is registered here.
//   * An entered character is inserted at the cursor position.
//   * Pressing Backspace erases the left character before the cursor position
//   * Pressing Enter pushes the current input in the history of previous messages. **Note: ** as
//   this is a relatively simple example unicode characters are unsupported and their use will
// result in undefined behaviour.
//
// See also https://github.com/rhysd/tui-textarea and https://github.com/sayanarijit/tui-input/

use std::{error::Error, io};

use crossterm::{
    event::{self, DisableMouseCapture, EnableMouseCapture, Event, KeyCode, KeyEventKind},
    execute,
    terminal::{disable_raw_mode, enable_raw_mode, EnterAlternateScreen, LeaveAlternateScreen},
};
use ratatui::{
    prelude::*,
    widgets::{Block, List, ListItem, Paragraph},
};

enum InputMode {
    Normal,
    Editing,
}

/// App holds the state of the application
struct App {
    /// Current value of the input box
    input: String,
    /// Position of cursor in the editor area.
    character_index: usize,
    /// Current input mode
    input_mode: InputMode,
    /// History of recorded messages
    messages: Vec<String>,
}

impl App {
    const fn new() -> Self {
        Self {
            input: String::new(),
            input_mode: InputMode::Normal,
            messages: Vec::new(),
            character_index: 0,
        }
    }

    fn move_cursor_left(&mut self) {
        let cursor_moved_left = self.character_index.saturating_sub(1);
        self.character_index = self.clamp_cursor(cursor_moved_left);
    }

    fn move_cursor_right(&mut self) {
        let cursor_moved_right = self.character_index.saturating_add(1);
        self.character_index = self.clamp_cursor(cursor_moved_right);
    }

    fn enter_char(&mut self, new_char: char) {
        let index = self.byte_index();
        self.input.insert(index, new_char);
        self.move_cursor_right();
    }

    /// Returns the byte index based on the character position.
    ///
    /// Since each character in a string can be contain multiple bytes, it's necessary to calculate
    /// the byte index based on the index of the character.
    fn byte_index(&mut self) -> usize {
        self.input
            .char_indices()
            .map(|(i, _)| i)
            .nth(self.character_index)
            .unwrap_or(self.input.len())
    }

    fn delete_char(&mut self) {
        let is_not_cursor_leftmost = self.character_index != 0;
        if is_not_cursor_leftmost {
            // Method "remove" is not used on the saved text for deleting the selected char.
            // Reason: Using remove on String works on bytes instead of the chars.
            // Using remove would require special care because of char boundaries.

            let current_index = self.character_index;
            let from_left_to_current_index = current_index - 1;

            // Getting all characters before the selected character.
            let before_char_to_delete = self.input.chars().take(from_left_to_current_index);
            // Getting all characters after selected character.
            let after_char_to_delete = self.input.chars().skip(current_index);

            // Put all characters together except the selected one.
            // By leaving the selected one out, it is forgotten and therefore deleted.
            self.input = before_char_to_delete.chain(after_char_to_delete).collect();
            self.move_cursor_left();
        }
    }

    fn clamp_cursor(&self, new_cursor_pos: usize) -> usize {
        new_cursor_pos.clamp(0, self.input.chars().count())
    }

    fn reset_cursor(&mut self) {
        self.character_index = 0;
    }

    fn submit_message(&mut self) {
        self.messages.push(self.input.clone());
        self.input.clear();
        self.reset_cursor();
    }
}

fn main() -> Result<(), Box<dyn Error>> {
    // setup terminal
    enable_raw_mode()?;
    let mut stdout = io::stdout();
    execute!(stdout, EnterAlternateScreen, EnableMouseCapture)?;
    let backend = CrosstermBackend::new(stdout);
    let mut terminal = Terminal::new(backend)?;

    // create app and run it
    let app = App::new();
    let res = run_app(&mut terminal, app);

    // restore terminal
    disable_raw_mode()?;
    execute!(
        terminal.backend_mut(),
        LeaveAlternateScreen,
        DisableMouseCapture
    )?;
    terminal.show_cursor()?;

    if let Err(err) = res {
        println!("{err:?}");
    }

    Ok(())
}

fn run_app<B: Backend>(terminal: &mut Terminal<B>, mut app: App) -> io::Result<()> {
    loop {
        terminal.draw(|f| ui(f, &app))?;

        if let Event::Key(key) = event::read()? {
            match app.input_mode {
                InputMode::Normal => match key.code {
                    KeyCode::Char('e') => {
                        app.input_mode = InputMode::Editing;
                    }
                    KeyCode::Char('q') => {
                        return Ok(());
                    }
                    _ => {}
                },
                InputMode::Editing if key.kind == KeyEventKind::Press => match key.code {
                    KeyCode::Enter => app.submit_message(),
                    KeyCode::Char(to_insert) => {
                        app.enter_char(to_insert);
                    }
                    KeyCode::Backspace => {
                        app.delete_char();
                    }
                    KeyCode::Left => {
                        app.move_cursor_left();
                    }
                    KeyCode::Right => {
                        app.move_cursor_right();
                    }
                    KeyCode::Esc => {
                        app.input_mode = InputMode::Normal;
                    }
                    _ => {}
                },
                InputMode::Editing => {}
            }
        }
    }
}

fn ui(f: &mut Frame, app: &App) {
    let vertical = Layout::vertical([
        Constraint::Length(1),
        Constraint::Length(3),
        Constraint::Min(1),
    ]);
    let [help_area, input_area, messages_area] = vertical.areas(f.size());

    let (msg, style) = match app.input_mode {
        InputMode::Normal => (
            vec![
                "Press ".into(),
                "q".bold(),
                " to exit, ".into(),
                "e".bold(),
                " to start editing.".bold(),
            ],
            Style::default().add_modifier(Modifier::RAPID_BLINK),
        ),
        InputMode::Editing => (
            vec![
                "Press ".into(),
                "Esc".bold(),
                " to stop editing, ".into(),
                "Enter".bold(),
                " to record the message".into(),
            ],
            Style::default(),
        ),
    };
    let text = Text::from(Line::from(msg)).patch_style(style);
    let help_message = Paragraph::new(text);
    f.render_widget(help_message, help_area);

    let input = Paragraph::new(app.input.as_str())
        .style(match app.input_mode {
            InputMode::Normal => Style::default(),
            InputMode::Editing => Style::default().fg(Color::Yellow),
        })
<<<<<<< HEAD
        .block(Block::default().borders(Borders::ALL).title_top("Input"));
=======
        .block(Block::bordered().title("Input"));
>>>>>>> aa4260f9
    f.render_widget(input, input_area);
    match app.input_mode {
        InputMode::Normal =>
            // Hide the cursor. `Frame` does this by default, so we don't need to do anything here
            {}

        InputMode::Editing => {
            // Make the cursor visible and ask ratatui to put it at the specified coordinates after
            // rendering
            #[allow(clippy::cast_possible_truncation)]
            f.set_cursor(
                // Draw the cursor at the current position in the input field.
                // This position is can be controlled via the left and right arrow key
                input_area.x + app.character_index as u16 + 1,
                // Move one line down, from the border to the input line
                input_area.y + 1,
            );
        }
    }

    let messages: Vec<ListItem> = app
        .messages
        .iter()
        .enumerate()
        .map(|(i, m)| {
            let content = Line::from(Span::raw(format!("{i}: {m}")));
            ListItem::new(content)
        })
        .collect();
<<<<<<< HEAD
    let messages =
        List::new(messages).block(Block::default().borders(Borders::ALL).title_top("Messages"));
=======
    let messages = List::new(messages).block(Block::bordered().title("Messages"));
>>>>>>> aa4260f9
    f.render_widget(messages, messages_area);
}<|MERGE_RESOLUTION|>--- conflicted
+++ resolved
@@ -238,11 +238,7 @@
             InputMode::Normal => Style::default(),
             InputMode::Editing => Style::default().fg(Color::Yellow),
         })
-<<<<<<< HEAD
-        .block(Block::default().borders(Borders::ALL).title_top("Input"));
-=======
-        .block(Block::bordered().title("Input"));
->>>>>>> aa4260f9
+        .block(Block::bordered().title_top("Input"));
     f.render_widget(input, input_area);
     match app.input_mode {
         InputMode::Normal =>
@@ -272,11 +268,6 @@
             ListItem::new(content)
         })
         .collect();
-<<<<<<< HEAD
-    let messages =
-        List::new(messages).block(Block::default().borders(Borders::ALL).title_top("Messages"));
-=======
-    let messages = List::new(messages).block(Block::bordered().title("Messages"));
->>>>>>> aa4260f9
+    let messages = List::new(messages).block(Block::bordered().title_top("Messages"));
     f.render_widget(messages, messages_area);
 }