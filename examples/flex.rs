//! # [Ratatui] Flex example
//!
//! The latest version of this example is available in the [examples] folder in the repository.
//!
//! Please note that the examples are designed to be run against the `main` branch of the Github
//! repository. This means that you may not be able to compile with the latest release version on
//! crates.io, or the one that you have installed locally.
//!
//! See the [examples readme] for more information on finding examples that match the version of the
//! library you are using.
//!
//! [Ratatui]: https://github.com/ratatui-org/ratatui
//! [examples]: https://github.com/ratatui-org/ratatui/blob/main/examples
//! [examples readme]: https://github.com/ratatui-org/ratatui/blob/main/examples/README.md

use std::io::{self, stdout};

use color_eyre::{config::HookBuilder, Result};
use ratatui::{
<<<<<<< HEAD
    backend::{Backend, CrosstermBackend},
    buffer::Buffer,
    layout::{
        Alignment, Constraint,
        Constraint::{Fill, Length, Max, Min, Percentage, Ratio},
        Flex, Layout, Rect,
    },
    style::{palette::tailwind, Color, Modifier, Style, Stylize},
    symbols::{self, line},
    terminal::Terminal,
    text::{Line, Text},
    widgets::{
        block::Title, Block, Paragraph, Scrollbar, ScrollbarOrientation, ScrollbarState,
        StatefulWidget, Tabs, Widget,
    },
=======
    crossterm::{
        event::{self, Event, KeyCode, KeyEventKind},
        terminal::{disable_raw_mode, enable_raw_mode, EnterAlternateScreen, LeaveAlternateScreen},
        ExecutableCommand,
    },
    layout::{Constraint::*, Flex},
    prelude::*,
    style::palette::tailwind,
    symbols::line,
    widgets::{block::Title, *},
>>>>>>> 74a32afb
};
use strum::{Display, EnumIter, FromRepr, IntoEnumIterator};

const EXAMPLE_DATA: &[(&str, &[Constraint])] = &[
    (
        "Min(u16) takes any excess space always",
        &[Length(10), Min(10), Max(10), Percentage(10), Ratio(1,10)],
    ),
    (
        "Fill(u16) takes any excess space always",
        &[Length(20), Percentage(20), Ratio(1, 5), Fill(1)],
    ),
    (
        "Here's all constraints in one line",
        &[Length(10), Min(10), Max(10), Percentage(10), Ratio(1,10), Fill(1)],
    ),
    (
        "",
        &[Max(50), Min(50)],
    ),
    (
        "",
        &[Max(20), Length(10)],
    ),
    (
        "",
        &[Max(20), Length(10)],
    ),
    (
        "Min grows always but also allows Fill to grow",
        &[Percentage(50), Fill(1), Fill(2), Min(50)],
    ),
    (
        "In `Legacy`, the last constraint of lowest priority takes excess space",
        &[Length(20), Length(20), Percentage(20)],
    ),
    ("", &[Length(20), Percentage(20), Length(20)]),
    ("A lowest priority constraint will be broken before a high priority constraint", &[Ratio(1,4), Percentage(20)]),
    ("`Length` is higher priority than `Percentage`", &[Percentage(20), Length(10)]),
    ("`Min/Max` is higher priority than `Length`", &[Length(10), Max(20)]),
    ("", &[Length(100), Min(20)]),
    ("`Length` is higher priority than `Min/Max`", &[Max(20), Length(10)]),
    ("", &[Min(20), Length(90)]),
    ("Fill is the lowest priority and will fill any excess space", &[Fill(1), Ratio(1, 4)]),
    ("Fill can be used to scale proportionally with other Fill blocks", &[Fill(1), Percentage(20), Fill(2)]),
    ("", &[Ratio(1, 3), Percentage(20), Ratio(2, 3)]),
    ("Legacy will stretch the last lowest priority constraint\nStretch will only stretch equal weighted constraints", &[Length(20), Length(15)]),
    ("", &[Percentage(20), Length(15)]),
    ("`Fill(u16)` fills up excess space, but is lower priority to spacers.\ni.e. Fill will only have widths in Flex::Stretch and Flex::Legacy", &[Fill(1), Fill(1)]),
    ("", &[Length(20), Length(20)]),
    (
        "When not using `Flex::Stretch` or `Flex::Legacy`,\n`Min(u16)` and `Max(u16)` collapse to their lowest values",
        &[Min(20), Max(20)],
    ),
    (
        "",
        &[Max(20)],
    ),
    ("", &[Min(20), Max(20), Length(20), Length(20)]),
    ("", &[Fill(0), Fill(0)]),
    (
        "`Fill(1)` can be to scale with respect to other `Fill(2)`",
        &[Fill(1), Fill(2)],
    ),
    (
        "",
        &[Fill(1), Min(10), Max(10), Fill(2)],
    ),
    (
        "`Fill(0)` collapses if there are other non-zero `Fill(_)`\nconstraints. e.g. `[Fill(0), Fill(0), Fill(1)]`:",
        &[
            Fill(0),
            Fill(0),
            Fill(1),
        ],
    ),
];

#[derive(Default, Clone, Copy)]
struct App {
    selected_tab: SelectedTab,
    scroll_offset: u16,
    spacing: u16,
    state: AppState,
}

#[derive(Debug, Default, Clone, Copy, PartialEq, Eq)]
enum AppState {
    #[default]
    Running,
    Quit,
}

#[derive(Debug, Clone, PartialEq, Eq)]
struct Example {
    constraints: Vec<Constraint>,
    description: String,
    flex: Flex,
    spacing: u16,
}

/// Tabs for the different layouts
///
/// Note: the order of the variants will determine the order of the tabs this uses several derive
/// macros from the `strum` crate to make it easier to iterate over the variants.
/// (`FromRepr`,`Display`,`EnumIter`).
#[derive(Default, Debug, Copy, Clone, PartialEq, Eq, FromRepr, Display, EnumIter)]
enum SelectedTab {
    #[default]
    Legacy,
    Start,
    Center,
    End,
    SpaceAround,
    SpaceBetween,
}

fn main() -> Result<()> {
    // assuming the user changes spacing about a 100 times or so
    Layout::init_cache(EXAMPLE_DATA.len() * SelectedTab::iter().len() * 100);
    init_error_hooks()?;
    let terminal = init_terminal()?;
    App::default().run(terminal)?;

    restore_terminal()?;
    Ok(())
}

impl App {
    fn run(&mut self, mut terminal: Terminal<impl Backend>) -> Result<()> {
        self.draw(&mut terminal)?;
        while self.is_running() {
            self.handle_events()?;
            self.draw(&mut terminal)?;
        }
        Ok(())
    }

    fn is_running(self) -> bool {
        self.state == AppState::Running
    }

    fn draw(self, terminal: &mut Terminal<impl Backend>) -> io::Result<()> {
        terminal.draw(|frame| frame.render_widget(self, frame.size()))?;
        Ok(())
    }

    fn handle_events(&mut self) -> Result<()> {
        match event::read()? {
            Event::Key(key) if key.kind == KeyEventKind::Press => match key.code {
                KeyCode::Char('q') | KeyCode::Esc => self.quit(),
                KeyCode::Char('l') | KeyCode::Right => self.next(),
                KeyCode::Char('h') | KeyCode::Left => self.previous(),
                KeyCode::Char('j') | KeyCode::Down => self.down(),
                KeyCode::Char('k') | KeyCode::Up => self.up(),
                KeyCode::Char('g') | KeyCode::Home => self.top(),
                KeyCode::Char('G') | KeyCode::End => self.bottom(),
                KeyCode::Char('+') => self.increment_spacing(),
                KeyCode::Char('-') => self.decrement_spacing(),
                _ => (),
            },
            _ => {}
        }
        Ok(())
    }

    fn next(&mut self) {
        self.selected_tab = self.selected_tab.next();
    }

    fn previous(&mut self) {
        self.selected_tab = self.selected_tab.previous();
    }

    fn up(&mut self) {
        self.scroll_offset = self.scroll_offset.saturating_sub(1);
    }

    fn down(&mut self) {
        self.scroll_offset = self
            .scroll_offset
            .saturating_add(1)
            .min(max_scroll_offset());
    }

    fn top(&mut self) {
        self.scroll_offset = 0;
    }

    fn bottom(&mut self) {
        self.scroll_offset = max_scroll_offset();
    }

    fn increment_spacing(&mut self) {
        self.spacing = self.spacing.saturating_add(1);
    }

    fn decrement_spacing(&mut self) {
        self.spacing = self.spacing.saturating_sub(1);
    }

    fn quit(&mut self) {
        self.state = AppState::Quit;
    }
}

// when scrolling, make sure we don't scroll past the last example
fn max_scroll_offset() -> u16 {
    example_height()
        - EXAMPLE_DATA
            .last()
            .map_or(0, |(desc, _)| get_description_height(desc) + 4)
}

/// The height of all examples combined
///
/// Each may or may not have a title so we need to account for that.
fn example_height() -> u16 {
    EXAMPLE_DATA
        .iter()
        .map(|(desc, _)| get_description_height(desc) + 4)
        .sum()
}

impl Widget for App {
    fn render(self, area: Rect, buf: &mut Buffer) {
        let layout = Layout::vertical([Length(3), Length(1), Fill(0)]);
        let [tabs, axis, demo] = layout.areas(area);
        self.tabs().render(tabs, buf);
        let scroll_needed = self.render_demo(demo, buf);
        let axis_width = if scroll_needed {
            axis.width.saturating_sub(1)
        } else {
            axis.width
        };
        Self::axis(axis_width, self.spacing).render(axis, buf);
    }
}

impl App {
    fn tabs(self) -> impl Widget {
        let tab_titles = SelectedTab::iter().map(SelectedTab::to_tab_title);
        let block = Block::new()
            .title(Title::from("Flex Layouts ".bold()))
            .title(" Use ◄ ► to change tab, ▲ ▼  to scroll, - + to change spacing ");
        Tabs::new(tab_titles)
            .block(block)
            .highlight_style(Modifier::REVERSED)
            .select(self.selected_tab as usize)
            .divider(" ")
            .padding("", "")
    }

    /// a bar like `<----- 80 px (gap: 2 px)? ----->`
    fn axis(width: u16, spacing: u16) -> impl Widget {
        let width = width as usize;
        // only show gap when spacing is not zero
        let label = if spacing != 0 {
            format!("{width} px (gap: {spacing} px)")
        } else {
            format!("{width} px")
        };
        let bar_width = width.saturating_sub(2); // we want to `<` and `>` at the ends
        let width_bar = format!("<{label:-^bar_width$}>");
        Paragraph::new(width_bar.dark_gray()).centered()
    }

    /// Render the demo content
    ///
    /// This function renders the demo content into a separate buffer and then splices the buffer
    /// into the main buffer. This is done to make it possible to handle scrolling easily.
    ///
    /// Returns bool indicating whether scroll was needed
    #[allow(clippy::cast_possible_truncation)]
    fn render_demo(self, area: Rect, buf: &mut Buffer) -> bool {
        // render demo content into a separate buffer so all examples fit we add an extra
        // area.height to make sure the last example is fully visible even when the scroll offset is
        // at the max
        let height = example_height();
        let demo_area = Rect::new(0, 0, area.width, height);
        let mut demo_buf = Buffer::empty(demo_area);

        let scrollbar_needed = self.scroll_offset != 0 || height > area.height;
        let content_area = if scrollbar_needed {
            Rect {
                width: demo_area.width - 1,
                ..demo_area
            }
        } else {
            demo_area
        };

        let mut spacing = self.spacing;
        self.selected_tab
            .render(content_area, &mut demo_buf, &mut spacing);

        let visible_content = demo_buf
            .content
            .into_iter()
            .skip((area.width * self.scroll_offset) as usize)
            .take(area.area() as usize);
        for (i, cell) in visible_content.enumerate() {
            let x = i as u16 % area.width;
            let y = i as u16 / area.width;
            *buf.get_mut(area.x + x, area.y + y) = cell;
        }

        if scrollbar_needed {
            let area = area.intersection(buf.area);
            let mut state = ScrollbarState::new(max_scroll_offset() as usize)
                .position(self.scroll_offset as usize);
            Scrollbar::new(ScrollbarOrientation::VerticalRight).render(area, buf, &mut state);
        }
        scrollbar_needed
    }
}

impl SelectedTab {
    /// Get the previous tab, if there is no previous tab return the current tab.
    fn previous(self) -> Self {
        let current_index: usize = self as usize;
        let previous_index = current_index.saturating_sub(1);
        Self::from_repr(previous_index).unwrap_or(self)
    }

    /// Get the next tab, if there is no next tab return the current tab.
    fn next(self) -> Self {
        let current_index = self as usize;
        let next_index = current_index.saturating_add(1);
        Self::from_repr(next_index).unwrap_or(self)
    }

    /// Convert a `SelectedTab` into a `Line` to display it by the `Tabs` widget.
    fn to_tab_title(value: Self) -> Line<'static> {
        use tailwind::{INDIGO, ORANGE, SKY};
        let text = value.to_string();
        let color = match value {
            Self::Legacy => ORANGE.c400,
            Self::Start => SKY.c400,
            Self::Center => SKY.c300,
            Self::End => SKY.c200,
            Self::SpaceAround => INDIGO.c400,
            Self::SpaceBetween => INDIGO.c300,
        };
        format!(" {text} ").fg(color).bg(Color::Black).into()
    }
}

impl StatefulWidget for SelectedTab {
    type State = u16;
    fn render(self, area: Rect, buf: &mut Buffer, spacing: &mut Self::State) {
        let spacing = *spacing;
        match self {
            Self::Legacy => Self::render_examples(area, buf, Flex::Legacy, spacing),
            Self::Start => Self::render_examples(area, buf, Flex::Start, spacing),
            Self::Center => Self::render_examples(area, buf, Flex::Center, spacing),
            Self::End => Self::render_examples(area, buf, Flex::End, spacing),
            Self::SpaceAround => Self::render_examples(area, buf, Flex::SpaceAround, spacing),
            Self::SpaceBetween => Self::render_examples(area, buf, Flex::SpaceBetween, spacing),
        }
    }
}

impl SelectedTab {
    fn render_examples(area: Rect, buf: &mut Buffer, flex: Flex, spacing: u16) {
        let heights = EXAMPLE_DATA
            .iter()
            .map(|(desc, _)| get_description_height(desc) + 4);
        let areas = Layout::vertical(heights).flex(Flex::Start).split(area);
        for (area, (description, constraints)) in areas.iter().zip(EXAMPLE_DATA.iter()) {
            Example::new(constraints, description, flex, spacing).render(*area, buf);
        }
    }
}

impl Example {
    fn new(constraints: &[Constraint], description: &str, flex: Flex, spacing: u16) -> Self {
        Self {
            constraints: constraints.into(),
            description: description.into(),
            flex,
            spacing,
        }
    }
}

impl Widget for Example {
    fn render(self, area: Rect, buf: &mut Buffer) {
        let title_height = get_description_height(&self.description);
        let layout = Layout::vertical([Length(title_height), Fill(0)]);
        let [title, illustrations] = layout.areas(area);

        let (blocks, spacers) = Layout::horizontal(&self.constraints)
            .flex(self.flex)
            .spacing(self.spacing)
            .split_with_spacers(illustrations);

        if !self.description.is_empty() {
            Paragraph::new(
                self.description
                    .split('\n')
                    .map(|s| format!("// {s}").italic().fg(tailwind::SLATE.c400))
                    .map(Line::from)
                    .collect::<Vec<Line>>(),
            )
            .render(title, buf);
        }

        for (block, constraint) in blocks.iter().zip(&self.constraints) {
            Self::illustration(*constraint, block.width).render(*block, buf);
        }

        for spacer in spacers.iter() {
            Self::render_spacer(*spacer, buf);
        }
    }
}

impl Example {
    fn render_spacer(spacer: Rect, buf: &mut Buffer) {
        if spacer.width > 1 {
            let corners_only = symbols::border::Set {
                top_left: line::NORMAL.top_left,
                top_right: line::NORMAL.top_right,
                bottom_left: line::NORMAL.bottom_left,
                bottom_right: line::NORMAL.bottom_right,
                vertical_left: " ",
                vertical_right: " ",
                horizontal_top: " ",
                horizontal_bottom: " ",
            };
            Block::bordered()
                .border_set(corners_only)
                .border_style(Style::reset().dark_gray())
                .render(spacer, buf);
        } else {
            Paragraph::new(Text::from(vec![
                Line::from(""),
                Line::from("│"),
                Line::from("│"),
                Line::from(""),
            ]))
            .style(Style::reset().dark_gray())
            .render(spacer, buf);
        }
        let width = spacer.width;
        let label = if width > 4 {
            format!("{width} px")
        } else if width > 2 {
            format!("{width}")
        } else {
            String::new()
        };
        let text = Text::from(vec![
            Line::raw(""),
            Line::raw(""),
            Line::styled(label, Style::reset().dark_gray()),
        ]);
        Paragraph::new(text)
            .style(Style::reset().dark_gray())
            .alignment(Alignment::Center)
            .render(spacer, buf);
    }

    fn illustration(constraint: Constraint, width: u16) -> impl Widget {
        let main_color = color_for_constraint(constraint);
        let fg_color = Color::White;
        let title = format!("{constraint}");
        let content = format!("{width} px");
        let text = format!("{title}\n{content}");
        let block = Block::bordered()
            .border_set(symbols::border::QUADRANT_OUTSIDE)
            .border_style(Style::reset().fg(main_color).reversed())
            .style(Style::default().fg(fg_color).bg(main_color));
        Paragraph::new(text).centered().block(block)
    }
}

const fn color_for_constraint(constraint: Constraint) -> Color {
    use tailwind::{BLUE, SLATE};
    match constraint {
        Constraint::Min(_) => BLUE.c900,
        Constraint::Max(_) => BLUE.c800,
        Constraint::Length(_) => SLATE.c700,
        Constraint::Percentage(_) => SLATE.c800,
        Constraint::Ratio(_, _) => SLATE.c900,
        Constraint::Fill(_) => SLATE.c950,
    }
}

fn init_error_hooks() -> Result<()> {
    let (panic, error) = HookBuilder::default().into_hooks();
    let panic = panic.into_panic_hook();
    let error = error.into_eyre_hook();
    color_eyre::eyre::set_hook(Box::new(move |e| {
        let _ = restore_terminal();
        error(e)
    }))?;
    std::panic::set_hook(Box::new(move |info| {
        let _ = restore_terminal();
        panic(info);
    }));
    Ok(())
}

fn init_terminal() -> Result<Terminal<impl Backend>> {
    enable_raw_mode()?;
    stdout().execute(EnterAlternateScreen)?;
    let backend = CrosstermBackend::new(stdout());
    let terminal = Terminal::new(backend)?;
    Ok(terminal)
}

fn restore_terminal() -> Result<()> {
    disable_raw_mode()?;
    stdout().execute(LeaveAlternateScreen)?;
    Ok(())
}

#[allow(clippy::cast_possible_truncation)]
fn get_description_height(s: &str) -> u16 {
    if s.is_empty() {
        0
    } else {
        s.split('\n').count() as u16
    }
}<|MERGE_RESOLUTION|>--- conflicted
+++ resolved
@@ -17,12 +17,16 @@
 
 use color_eyre::{config::HookBuilder, Result};
 use ratatui::{
-<<<<<<< HEAD
     backend::{Backend, CrosstermBackend},
     buffer::Buffer,
+    crossterm::{
+        event::{self, Event, KeyCode, KeyEventKind},
+        terminal::{disable_raw_mode, enable_raw_mode, EnterAlternateScreen, LeaveAlternateScreen},
+        ExecutableCommand,
+    },
     layout::{
-        Alignment, Constraint,
-        Constraint::{Fill, Length, Max, Min, Percentage, Ratio},
+        Alignment,
+        Constraint::{self, Fill, Length, Max, Min, Percentage, Ratio},
         Flex, Layout, Rect,
     },
     style::{palette::tailwind, Color, Modifier, Style, Stylize},
@@ -33,18 +37,6 @@
         block::Title, Block, Paragraph, Scrollbar, ScrollbarOrientation, ScrollbarState,
         StatefulWidget, Tabs, Widget,
     },
-=======
-    crossterm::{
-        event::{self, Event, KeyCode, KeyEventKind},
-        terminal::{disable_raw_mode, enable_raw_mode, EnterAlternateScreen, LeaveAlternateScreen},
-        ExecutableCommand,
-    },
-    layout::{Constraint::*, Flex},
-    prelude::*,
-    style::palette::tailwind,
-    symbols::line,
-    widgets::{block::Title, *},
->>>>>>> 74a32afb
 };
 use strum::{Display, EnumIter, FromRepr, IntoEnumIterator};
 
