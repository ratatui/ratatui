//! # [Ratatui] Chart example
//!
//! The latest version of this example is available in the [examples] folder in the repository.
//!
//! Please note that the examples are designed to be run against the `main` branch of the Github
//! repository. This means that you may not be able to compile with the latest release version on
//! crates.io, or the one that you have installed locally.
//!
//! See the [examples readme] for more information on finding examples that match the version of the
//! library you are using.
//!
//! [Ratatui]: https://github.com/ratatui-org/ratatui
//! [examples]: https://github.com/ratatui-org/ratatui/blob/main/examples
//! [examples readme]: https://github.com/ratatui-org/ratatui/blob/main/examples/README.md

use std::{
    error::Error,
    io,
    time::{Duration, Instant},
};

use crossterm::{
    event::{self, DisableMouseCapture, EnableMouseCapture, Event, KeyCode},
    execute,
    terminal::{disable_raw_mode, enable_raw_mode, EnterAlternateScreen, LeaveAlternateScreen},
};
use ratatui::{
    prelude::*,
<<<<<<< HEAD
    widgets::{Axis, Block, Borders, Chart, Dataset, GraphType, LegendPosition},
=======
    widgets::{block::Title, Axis, Block, Chart, Dataset, GraphType, LegendPosition},
>>>>>>> aa4260f9
};

#[derive(Clone)]
struct SinSignal {
    x: f64,
    interval: f64,
    period: f64,
    scale: f64,
}

impl SinSignal {
    const fn new(interval: f64, period: f64, scale: f64) -> Self {
        Self {
            x: 0.0,
            interval,
            period,
            scale,
        }
    }
}

impl Iterator for SinSignal {
    type Item = (f64, f64);
    fn next(&mut self) -> Option<Self::Item> {
        let point = (self.x, (self.x * 1.0 / self.period).sin() * self.scale);
        self.x += self.interval;
        Some(point)
    }
}

struct App {
    signal1: SinSignal,
    data1: Vec<(f64, f64)>,
    signal2: SinSignal,
    data2: Vec<(f64, f64)>,
    window: [f64; 2],
}

impl App {
    fn new() -> Self {
        let mut signal1 = SinSignal::new(0.2, 3.0, 18.0);
        let mut signal2 = SinSignal::new(0.1, 2.0, 10.0);
        let data1 = signal1.by_ref().take(200).collect::<Vec<(f64, f64)>>();
        let data2 = signal2.by_ref().take(200).collect::<Vec<(f64, f64)>>();
        Self {
            signal1,
            data1,
            signal2,
            data2,
            window: [0.0, 20.0],
        }
    }

    fn on_tick(&mut self) {
        self.data1.drain(0..5);
        self.data1.extend(self.signal1.by_ref().take(5));

        self.data2.drain(0..10);
        self.data2.extend(self.signal2.by_ref().take(10));

        self.window[0] += 1.0;
        self.window[1] += 1.0;
    }
}

fn main() -> Result<(), Box<dyn Error>> {
    // setup terminal
    enable_raw_mode()?;
    let mut stdout = io::stdout();
    execute!(stdout, EnterAlternateScreen, EnableMouseCapture)?;
    let backend = CrosstermBackend::new(stdout);
    let mut terminal = Terminal::new(backend)?;

    // create app and run it
    let tick_rate = Duration::from_millis(250);
    let app = App::new();
    let res = run_app(&mut terminal, app, tick_rate);

    // restore terminal
    disable_raw_mode()?;
    execute!(
        terminal.backend_mut(),
        LeaveAlternateScreen,
        DisableMouseCapture
    )?;
    terminal.show_cursor()?;

    if let Err(err) = res {
        println!("{err:?}");
    }

    Ok(())
}

fn run_app<B: Backend>(
    terminal: &mut Terminal<B>,
    mut app: App,
    tick_rate: Duration,
) -> io::Result<()> {
    let mut last_tick = Instant::now();
    loop {
        terminal.draw(|f| ui(f, &app))?;

        let timeout = tick_rate.saturating_sub(last_tick.elapsed());
        if crossterm::event::poll(timeout)? {
            if let Event::Key(key) = event::read()? {
                if key.code == KeyCode::Char('q') {
                    return Ok(());
                }
            }
        }
        if last_tick.elapsed() >= tick_rate {
            app.on_tick();
            last_tick = Instant::now();
        }
    }
}

fn ui(frame: &mut Frame, app: &App) {
    let area = frame.size();

    let vertical = Layout::vertical([Constraint::Percentage(40), Constraint::Percentage(60)]);
    let horizontal = Layout::horizontal([Constraint::Ratio(1, 2), Constraint::Ratio(1, 2)]);
    let [chart1, bottom] = vertical.areas(area);
    let [line_chart, scatter] = horizontal.areas(bottom);

    render_chart1(frame, chart1, app);
    render_line_chart(frame, line_chart);
    render_scatter(frame, scatter);
}

fn render_chart1(f: &mut Frame, area: Rect, app: &App) {
    let x_labels = vec![
        Span::styled(
            format!("{}", app.window[0]),
            Style::default().add_modifier(Modifier::BOLD),
        ),
        Span::raw(format!("{}", (app.window[0] + app.window[1]) / 2.0)),
        Span::styled(
            format!("{}", app.window[1]),
            Style::default().add_modifier(Modifier::BOLD),
        ),
    ];
    let datasets = vec![
        Dataset::default()
            .name("data2")
            .marker(symbols::Marker::Dot)
            .style(Style::default().fg(Color::Cyan))
            .data(&app.data1),
        Dataset::default()
            .name("data3")
            .marker(symbols::Marker::Braille)
            .style(Style::default().fg(Color::Yellow))
            .data(&app.data2),
    ];

    let chart = Chart::new(datasets)
<<<<<<< HEAD
        .block(
            Block::default()
                .title_top("Chart 1".cyan().bold())
                .borders(Borders::ALL),
        )
=======
        .block(Block::bordered().title("Chart 1".cyan().bold()))
>>>>>>> aa4260f9
        .x_axis(
            Axis::default()
                .title("X Axis")
                .style(Style::default().fg(Color::Gray))
                .labels(x_labels)
                .bounds(app.window),
        )
        .y_axis(
            Axis::default()
                .title("Y Axis")
                .style(Style::default().fg(Color::Gray))
                .labels(vec!["-20".bold(), "0".into(), "20".bold()])
                .bounds([-20.0, 20.0]),
        );

    f.render_widget(chart, area);
}

fn render_line_chart(f: &mut Frame, area: Rect) {
    let datasets = vec![Dataset::default()
        .name("Line from only 2 points".italic())
        .marker(symbols::Marker::Braille)
        .style(Style::default().fg(Color::Yellow))
        .graph_type(GraphType::Line)
        .data(&[(1., 1.), (4., 4.)])];

    let chart = Chart::new(datasets)
        .block(
<<<<<<< HEAD
            Block::default()
                .title_top(Line::from("Line chart".cyan().bold()).centered())
                .borders(Borders::ALL),
=======
            Block::bordered().title(
                Title::default()
                    .content("Line chart".cyan().bold())
                    .alignment(Alignment::Center),
            ),
>>>>>>> aa4260f9
        )
        .x_axis(
            Axis::default()
                .title("X Axis")
                .style(Style::default().gray())
                .bounds([0.0, 5.0])
                .labels(vec!["0".bold(), "2.5".into(), "5.0".bold()]),
        )
        .y_axis(
            Axis::default()
                .title("Y Axis")
                .style(Style::default().gray())
                .bounds([0.0, 5.0])
                .labels(vec!["0".bold(), "2.5".into(), "5.0".bold()]),
        )
        .legend_position(Some(LegendPosition::TopLeft))
        .hidden_legend_constraints((Constraint::Ratio(1, 2), Constraint::Ratio(1, 2)));

    f.render_widget(chart, area);
}

fn render_scatter(f: &mut Frame, area: Rect) {
    let datasets = vec![
        Dataset::default()
            .name("Heavy")
            .marker(Marker::Dot)
            .graph_type(GraphType::Scatter)
            .style(Style::new().yellow())
            .data(&HEAVY_PAYLOAD_DATA),
        Dataset::default()
            .name("Medium".underlined())
            .marker(Marker::Braille)
            .graph_type(GraphType::Scatter)
            .style(Style::new().magenta())
            .data(&MEDIUM_PAYLOAD_DATA),
        Dataset::default()
            .name("Small")
            .marker(Marker::Dot)
            .graph_type(GraphType::Scatter)
            .style(Style::new().cyan())
            .data(&SMALL_PAYLOAD_DATA),
    ];

    let chart = Chart::new(datasets)
        .block(
<<<<<<< HEAD
            Block::new()
                .borders(Borders::all())
                .title_top(Line::from("Scatter chart".cyan().bold()).centered()),
=======
            Block::bordered().title(
                Title::default()
                    .content("Scatter chart".cyan().bold())
                    .alignment(Alignment::Center),
            ),
>>>>>>> aa4260f9
        )
        .x_axis(
            Axis::default()
                .title("Year")
                .bounds([1960., 2020.])
                .style(Style::default().fg(Color::Gray))
                .labels(vec!["1960".into(), "1990".into(), "2020".into()]),
        )
        .y_axis(
            Axis::default()
                .title("Cost")
                .bounds([0., 75000.])
                .style(Style::default().fg(Color::Gray))
                .labels(vec!["0".into(), "37 500".into(), "75 000".into()]),
        )
        .hidden_legend_constraints((Constraint::Ratio(1, 2), Constraint::Ratio(1, 2)));

    f.render_widget(chart, area);
}

// Data from https://ourworldindata.org/space-exploration-satellites
const HEAVY_PAYLOAD_DATA: [(f64, f64); 9] = [
    (1965., 8200.),
    (1967., 5400.),
    (1981., 65400.),
    (1989., 30800.),
    (1997., 10200.),
    (2004., 11600.),
    (2014., 4500.),
    (2016., 7900.),
    (2018., 1500.),
];

const MEDIUM_PAYLOAD_DATA: [(f64, f64); 29] = [
    (1963., 29500.),
    (1964., 30600.),
    (1965., 177_900.),
    (1965., 21000.),
    (1966., 17900.),
    (1966., 8400.),
    (1975., 17500.),
    (1982., 8300.),
    (1985., 5100.),
    (1988., 18300.),
    (1990., 38800.),
    (1990., 9900.),
    (1991., 18700.),
    (1992., 9100.),
    (1994., 10500.),
    (1994., 8500.),
    (1994., 8700.),
    (1997., 6200.),
    (1999., 18000.),
    (1999., 7600.),
    (1999., 8900.),
    (1999., 9600.),
    (2000., 16000.),
    (2001., 10000.),
    (2002., 10400.),
    (2002., 8100.),
    (2010., 2600.),
    (2013., 13600.),
    (2017., 8000.),
];

const SMALL_PAYLOAD_DATA: [(f64, f64); 23] = [
    (1961., 118_500.),
    (1962., 14900.),
    (1975., 21400.),
    (1980., 32800.),
    (1988., 31100.),
    (1990., 41100.),
    (1993., 23600.),
    (1994., 20600.),
    (1994., 34600.),
    (1996., 50600.),
    (1997., 19200.),
    (1997., 45800.),
    (1998., 19100.),
    (2000., 73100.),
    (2003., 11200.),
    (2008., 12600.),
    (2010., 30500.),
    (2012., 20000.),
    (2013., 10600.),
    (2013., 34500.),
    (2015., 10600.),
    (2018., 23100.),
    (2019., 17300.),
];<|MERGE_RESOLUTION|>--- conflicted
+++ resolved
@@ -26,11 +26,7 @@
 };
 use ratatui::{
     prelude::*,
-<<<<<<< HEAD
-    widgets::{Axis, Block, Borders, Chart, Dataset, GraphType, LegendPosition},
-=======
-    widgets::{block::Title, Axis, Block, Chart, Dataset, GraphType, LegendPosition},
->>>>>>> aa4260f9
+    widgets::{Axis, Block, Chart, Dataset, GraphType, LegendPosition},
 };
 
 #[derive(Clone)]
@@ -188,15 +184,7 @@
     ];
 
     let chart = Chart::new(datasets)
-<<<<<<< HEAD
-        .block(
-            Block::default()
-                .title_top("Chart 1".cyan().bold())
-                .borders(Borders::ALL),
-        )
-=======
-        .block(Block::bordered().title("Chart 1".cyan().bold()))
->>>>>>> aa4260f9
+        .block(Block::bordered().title_top("Chart 1".cyan().bold()))
         .x_axis(
             Axis::default()
                 .title("X Axis")
@@ -224,19 +212,7 @@
         .data(&[(1., 1.), (4., 4.)])];
 
     let chart = Chart::new(datasets)
-        .block(
-<<<<<<< HEAD
-            Block::default()
-                .title_top(Line::from("Line chart".cyan().bold()).centered())
-                .borders(Borders::ALL),
-=======
-            Block::bordered().title(
-                Title::default()
-                    .content("Line chart".cyan().bold())
-                    .alignment(Alignment::Center),
-            ),
->>>>>>> aa4260f9
-        )
+        .block(Block::bordered().title_top(Line::from("Line chart".cyan().bold()).centered()))
         .x_axis(
             Axis::default()
                 .title("X Axis")
@@ -280,19 +256,7 @@
     ];
 
     let chart = Chart::new(datasets)
-        .block(
-<<<<<<< HEAD
-            Block::new()
-                .borders(Borders::all())
-                .title_top(Line::from("Scatter chart".cyan().bold()).centered()),
-=======
-            Block::bordered().title(
-                Title::default()
-                    .content("Scatter chart".cyan().bold())
-                    .alignment(Alignment::Center),
-            ),
->>>>>>> aa4260f9
-        )
+        .block(Block::bordered().title_top(Line::from("Scatter chart".cyan().bold()).centered()))
         .x_axis(
             Axis::default()
                 .title("Year")
