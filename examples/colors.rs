//! # [Ratatui] Colors example
//!
//! The latest version of this example is available in the [examples] folder in the repository.
//!
//! Please note that the examples are designed to be run against the `main` branch of the Github
//! repository. This means that you may not be able to compile with the latest release version on
//! crates.io, or the one that you have installed locally.
//!
//! See the [examples readme] for more information on finding examples that match the version of the
//! library you are using.
//!
//! [Ratatui]: https://github.com/ratatui-org/ratatui
//! [examples]: https://github.com/ratatui-org/ratatui/blob/main/examples
//! [examples readme]: https://github.com/ratatui-org/ratatui/blob/main/examples/README.md

// This example shows all the colors supported by ratatui. It will render a grid of foreground
// and background colors with their names and indexes.

use std::{
    error::Error,
    io::{self, Stdout},
    result,
    time::Duration,
};

use crossterm::{
    event::{self, Event, KeyCode},
    execute,
    terminal::{disable_raw_mode, enable_raw_mode, EnterAlternateScreen, LeaveAlternateScreen},
};
use itertools::Itertools;
use ratatui::{
    prelude::*,
    widgets::{Block, Borders, Paragraph},
};

type Result<T> = result::Result<T, Box<dyn Error>>;

fn main() -> Result<()> {
    let mut terminal = setup_terminal()?;
    let res = run_app(&mut terminal);
    restore_terminal(terminal)?;
    if let Err(err) = res {
        eprintln!("{err:?}");
    }
    Ok(())
}

fn run_app<B: Backend>(terminal: &mut Terminal<B>) -> io::Result<()> {
    loop {
        terminal.draw(ui)?;

        if event::poll(Duration::from_millis(250))? {
            if let Event::Key(key) = event::read()? {
                if key.code == KeyCode::Char('q') {
                    return Ok(());
                }
            }
        }
    }
}

fn ui(frame: &mut Frame) {
    let layout = Layout::vertical([
        Constraint::Length(30),
        Constraint::Length(17),
        Constraint::Length(2),
    ])
    .split(frame.size());

    render_named_colors(frame, layout[0]);
    render_indexed_colors(frame, layout[1]);
    render_indexed_grayscale(frame, layout[2]);
}

const NAMED_COLORS: [Color; 16] = [
    Color::Black,
    Color::Red,
    Color::Green,
    Color::Yellow,
    Color::Blue,
    Color::Magenta,
    Color::Cyan,
    Color::Gray,
    Color::DarkGray,
    Color::LightRed,
    Color::LightGreen,
    Color::LightYellow,
    Color::LightBlue,
    Color::LightMagenta,
    Color::LightCyan,
    Color::White,
];

fn render_named_colors(frame: &mut Frame, area: Rect) {
    let layout = Layout::vertical([Constraint::Length(3); 10]).split(area);

    render_fg_named_colors(frame, Color::Reset, layout[0]);
    render_fg_named_colors(frame, Color::Black, layout[1]);
    render_fg_named_colors(frame, Color::DarkGray, layout[2]);
    render_fg_named_colors(frame, Color::Gray, layout[3]);
    render_fg_named_colors(frame, Color::White, layout[4]);

    render_bg_named_colors(frame, Color::Reset, layout[5]);
    render_bg_named_colors(frame, Color::Black, layout[6]);
    render_bg_named_colors(frame, Color::DarkGray, layout[7]);
    render_bg_named_colors(frame, Color::Gray, layout[8]);
    render_bg_named_colors(frame, Color::White, layout[9]);
}

fn render_fg_named_colors(frame: &mut Frame, bg: Color, area: Rect) {
    let block = title_block(format!("Foreground colors on {bg} background"));
    let inner = block.inner(area);
    frame.render_widget(block, area);

    let layout = Layout::vertical([Constraint::Length(1); 2])
        .split(inner)
        .iter()
        .flat_map(|area| {
            Layout::horizontal([Constraint::Ratio(1, 8); 8])
                .split(*area)
                .to_vec()
        })
        .collect_vec();
    for (i, &fg) in NAMED_COLORS.iter().enumerate() {
        let color_name = fg.to_string();
        let paragraph = Paragraph::new(color_name).fg(fg).bg(bg);
        frame.render_widget(paragraph, layout[i]);
    }
}

fn render_bg_named_colors(frame: &mut Frame, fg: Color, area: Rect) {
    let block = title_block(format!("Background colors with {fg} foreground"));
    let inner = block.inner(area);
    frame.render_widget(block, area);

    let layout = Layout::vertical([Constraint::Length(1); 2])
        .split(inner)
        .iter()
        .flat_map(|area| {
            Layout::horizontal([Constraint::Ratio(1, 8); 8])
                .split(*area)
                .to_vec()
        })
        .collect_vec();
    for (i, &bg) in NAMED_COLORS.iter().enumerate() {
        let color_name = bg.to_string();
        let paragraph = Paragraph::new(color_name).fg(fg).bg(bg);
        frame.render_widget(paragraph, layout[i]);
    }
}

fn render_indexed_colors(frame: &mut Frame, area: Rect) {
    let block = title_block("Indexed colors".into());
    let inner = block.inner(area);
    frame.render_widget(block, area);

    let layout = Layout::vertical([
        Constraint::Length(1), // 0 - 15
        Constraint::Length(1), // blank
        Constraint::Min(6),    // 16 - 123
        Constraint::Length(1), // blank
        Constraint::Min(6),    // 124 - 231
        Constraint::Length(1), // blank
    ])
    .split(inner);

    //    0   1   2   3   4   5    6   7   8   9  10  11   12  13  14  15
    let color_layout = Layout::horizontal([Constraint::Length(5); 16]).split(layout[0]);
    for i in 0..16 {
        let color = Color::Indexed(i);
        let color_index = format!("{i:0>2}");
        let bg = if i < 1 { Color::DarkGray } else { Color::Black };
        let paragraph = Paragraph::new(Line::from(vec![
            color_index.fg(color).bg(bg),
            "██".bg(color).fg(color),
        ]));
        frame.render_widget(paragraph, color_layout[i as usize]);
    }

    //   16  17  18  19  20  21   52  53  54  55  56  57   88  89  90  91  92  93
    //   22  23  24  25  26  27   58  59  60  61  62  63   94  95  96  97  98  99
    //   28  29  30  31  32  33   64  65  66  67  68  69  100 101 102 103 104 105
    //   34  35  36  37  38  39   70  71  72  73  74  75  106 107 108 109 110 111
    //   40  41  42  43  44  45   76  77  78  79  80  81  112 113 114 115 116 117
    //   46  47  48  49  50  51   82  83  84  85  86  87  118 119 120 121 122 123
    //
    //  124 125 126 127 128 129  160 161 162 163 164 165  196 197 198 199 200 201
    //  130 131 132 133 134 135  166 167 168 169 170 171  202 203 204 205 206 207
    //  136 137 138 139 140 141  172 173 174 175 176 177  208 209 210 211 212 213
    //  142 143 144 145 146 147  178 179 180 181 182 183  214 215 216 217 218 219
    //  148 149 150 151 152 153  184 185 186 187 188 189  220 221 222 223 224 225
    //  154 155 156 157 158 159  190 191 192 193 194 195  226 227 228 229 230 231

    // the above looks complex but it's so the colors are grouped into blocks that display nicely
    let index_layout = [layout[2], layout[4]]
        .iter()
        // two rows of 3 columns
        .flat_map(|area| {
            Layout::horizontal([Constraint::Length(27); 3])
                .split(*area)
                .to_vec()
        })
        // each with 6 rows
        .flat_map(|area| {
            Layout::vertical([Constraint::Length(1); 6])
                .split(area)
                .to_vec()
        })
        // each with 6 columns
        .flat_map(|area| {
            Layout::horizontal([Constraint::Min(4); 6])
                .split(area)
                .to_vec()
        })
        .collect_vec();

    for i in 16..=231 {
        let color = Color::Indexed(i);
        let color_index = format!("{i:0>3}");
        let paragraph = Paragraph::new(Line::from(vec![
            color_index.fg(color).bg(Color::Reset),
            ".".bg(color).fg(color),
            // There's a bug in VHS that seems to bleed backgrounds into the next
            // character. This is a workaround to make the bug less obvious.
            "███".reversed(),
        ]));
        frame.render_widget(paragraph, index_layout[i as usize - 16]);
    }
}

fn title_block(title: String) -> Block<'static> {
    Block::new()
        .borders(Borders::TOP)
<<<<<<< HEAD
        .border_style(Style::new().dark_gray())
        .title_top(title)
=======
>>>>>>> aa4260f9
        .title_alignment(Alignment::Center)
        .border_style(Style::new().dark_gray())
        .title_style(Style::new().reset())
        .title(title)
}

fn render_indexed_grayscale(frame: &mut Frame, area: Rect) {
    let layout = Layout::vertical([
        Constraint::Length(1), // 232 - 243
        Constraint::Length(1), // 244 - 255
    ])
    .split(area)
    .iter()
    .flat_map(|area| {
        Layout::horizontal([Constraint::Length(6); 12])
            .split(*area)
            .to_vec()
    })
    .collect_vec();

    for i in 232..=255 {
        let color = Color::Indexed(i);
        let color_index = format!("{i:0>3}");
        // make the dark colors easier to read
        let bg = if i < 244 { Color::Gray } else { Color::Black };
        let paragraph = Paragraph::new(Line::from(vec![
            color_index.fg(color).bg(bg),
            "██".bg(color).fg(color),
            // There's a bug in VHS that seems to bleed backgrounds into the next
            // character. This is a workaround to make the bug less obvious.
            "███████".reversed(),
        ]));
        frame.render_widget(paragraph, layout[i as usize - 232]);
    }
}

fn setup_terminal() -> Result<Terminal<CrosstermBackend<Stdout>>> {
    enable_raw_mode()?;
    let mut stdout = io::stdout();
    execute!(stdout, EnterAlternateScreen)?;
    let backend = CrosstermBackend::new(stdout);
    let mut terminal = Terminal::new(backend)?;
    terminal.hide_cursor()?;
    Ok(terminal)
}

fn restore_terminal(mut terminal: Terminal<CrosstermBackend<Stdout>>) -> Result<()> {
    disable_raw_mode()?;
    execute!(terminal.backend_mut(), LeaveAlternateScreen)?;
    terminal.show_cursor()?;
    Ok(())
}<|MERGE_RESOLUTION|>--- conflicted
+++ resolved
@@ -232,15 +232,10 @@
 fn title_block(title: String) -> Block<'static> {
     Block::new()
         .borders(Borders::TOP)
-<<<<<<< HEAD
         .border_style(Style::new().dark_gray())
         .title_top(title)
-=======
->>>>>>> aa4260f9
         .title_alignment(Alignment::Center)
-        .border_style(Style::new().dark_gray())
         .title_style(Style::new().reset())
-        .title(title)
 }
 
 fn render_indexed_grayscale(frame: &mut Frame, area: Rect) {
