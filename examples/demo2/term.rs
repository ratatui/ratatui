use std::{
    io::{self, stdout},
    time::Duration,
};

use color_eyre::{eyre::WrapErr, Result};
use ratatui::{
    crossterm::{
        event::{self, Event},
        terminal::{disable_raw_mode, enable_raw_mode, EnterAlternateScreen, LeaveAlternateScreen},
        ExecutableCommand,
    },
    prelude::*,
};
<<<<<<< HEAD
use ratatui::{
    backend::{Backend, CrosstermBackend},
    layout::Rect,
    terminal::{Terminal, TerminalOptions, Viewport},
};
=======
>>>>>>> 74a32afb

pub fn init() -> Result<Terminal<impl Backend>> {
    // this size is to match the size of the terminal when running the demo
    // using vhs in a 1280x640 sized window (github social preview size)
    let options = TerminalOptions {
        viewport: Viewport::Fixed(Rect::new(0, 0, 81, 18)),
    };
    let terminal = Terminal::with_options(CrosstermBackend::new(io::stdout()), options)?;
    enable_raw_mode().context("enable raw mode")?;
    stdout()
        .execute(EnterAlternateScreen)
        .wrap_err("enter alternate screen")?;
    Ok(terminal)
}

pub fn restore() -> Result<()> {
    disable_raw_mode().context("disable raw mode")?;
    stdout()
        .execute(LeaveAlternateScreen)
        .wrap_err("leave alternate screen")?;
    Ok(())
}

pub fn next_event(timeout: Duration) -> Result<Option<Event>> {
    if !event::poll(timeout)? {
        return Ok(None);
    }
    let event = event::read()?;
    Ok(Some(event))
}<|MERGE_RESOLUTION|>--- conflicted
+++ resolved
@@ -5,21 +5,15 @@
 
 use color_eyre::{eyre::WrapErr, Result};
 use ratatui::{
+    backend::{Backend, CrosstermBackend},
     crossterm::{
         event::{self, Event},
         terminal::{disable_raw_mode, enable_raw_mode, EnterAlternateScreen, LeaveAlternateScreen},
         ExecutableCommand,
     },
-    prelude::*,
-};
-<<<<<<< HEAD
-use ratatui::{
-    backend::{Backend, CrosstermBackend},
     layout::Rect,
     terminal::{Terminal, TerminalOptions, Viewport},
 };
-=======
->>>>>>> 74a32afb
 
 pub fn init() -> Result<Terminal<impl Backend>> {
     // this size is to match the size of the terminal when running the demo
