--- conflicted
+++ resolved
@@ -14,10 +14,6 @@
     layout::Rect,
     terminal::{Terminal, TerminalOptions, Viewport},
 };
-<<<<<<< HEAD
-use ratatui::{prelude::*, TerminalOptions, Viewport};
-=======
->>>>>>> 8061813f
 
 pub fn init() -> Result<Terminal<impl Backend>> {
     // this size is to match the size of the terminal when running the demo
