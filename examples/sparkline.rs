//! # [Ratatui] Sparkline example
//!
//! The latest version of this example is available in the [examples] folder in the repository.
//!
//! Please note that the examples are designed to be run against the `main` branch of the Github
//! repository. This means that you may not be able to compile with the latest release version on
//! crates.io, or the one that you have installed locally.
//!
//! See the [examples readme] for more information on finding examples that match the version of the
//! library you are using.
//!
//! [Ratatui]: https://github.com/ratatui-org/ratatui
//! [examples]: https://github.com/ratatui-org/ratatui/blob/main/examples
//! [examples readme]: https://github.com/ratatui-org/ratatui/blob/main/examples/README.md

use std::{
    error::Error,
    io,
    time::{Duration, Instant},
};

use crossterm::{
    event::{self, DisableMouseCapture, EnableMouseCapture, Event, KeyCode},
    execute,
    terminal::{disable_raw_mode, enable_raw_mode, EnterAlternateScreen, LeaveAlternateScreen},
};
use rand::{
    distributions::{Distribution, Uniform},
    rngs::ThreadRng,
};
use ratatui::{
    prelude::*,
    widgets::{Block, Borders, Sparkline},
};

#[derive(Clone)]
struct RandomSignal {
    distribution: Uniform<u64>,
    rng: ThreadRng,
}

impl RandomSignal {
    fn new(lower: u64, upper: u64) -> Self {
        Self {
            distribution: Uniform::new(lower, upper),
            rng: rand::thread_rng(),
        }
    }
}

impl Iterator for RandomSignal {
    type Item = u64;
    fn next(&mut self) -> Option<u64> {
        Some(self.distribution.sample(&mut self.rng))
    }
}

struct App {
    signal: RandomSignal,
    data1: Vec<u64>,
    data2: Vec<u64>,
    data3: Vec<u64>,
}

impl App {
    fn new() -> Self {
        let mut signal = RandomSignal::new(0, 100);
        let data1 = signal.by_ref().take(200).collect::<Vec<u64>>();
        let data2 = signal.by_ref().take(200).collect::<Vec<u64>>();
        let data3 = signal.by_ref().take(200).collect::<Vec<u64>>();
        Self {
            signal,
            data1,
            data2,
            data3,
        }
    }

    fn on_tick(&mut self) {
        let value = self.signal.next().unwrap();
        self.data1.pop();
        self.data1.insert(0, value);
        let value = self.signal.next().unwrap();
        self.data2.pop();
        self.data2.insert(0, value);
        let value = self.signal.next().unwrap();
        self.data3.pop();
        self.data3.insert(0, value);
    }
}

fn main() -> Result<(), Box<dyn Error>> {
    // setup terminal
    enable_raw_mode()?;
    let mut stdout = io::stdout();
    execute!(stdout, EnterAlternateScreen, EnableMouseCapture)?;
    let backend = CrosstermBackend::new(stdout);
    let mut terminal = Terminal::new(backend)?;

    // create app and run it
    let tick_rate = Duration::from_millis(250);
    let app = App::new();
    let res = run_app(&mut terminal, app, tick_rate);

    // restore terminal
    disable_raw_mode()?;
    execute!(
        terminal.backend_mut(),
        LeaveAlternateScreen,
        DisableMouseCapture
    )?;
    terminal.show_cursor()?;

    if let Err(err) = res {
        println!("{err:?}");
    }

    Ok(())
}

fn run_app<B: Backend>(
    terminal: &mut Terminal<B>,
    mut app: App,
    tick_rate: Duration,
) -> io::Result<()> {
    let mut last_tick = Instant::now();
    loop {
        terminal.draw(|f| ui(f, &app))?;

        let timeout = tick_rate.saturating_sub(last_tick.elapsed());
        if crossterm::event::poll(timeout)? {
            if let Event::Key(key) = event::read()? {
                if key.code == KeyCode::Char('q') {
                    return Ok(());
                }
            }
        }
        if last_tick.elapsed() >= tick_rate {
            app.on_tick();
            last_tick = Instant::now();
        }
    }
}

fn ui(f: &mut Frame, app: &App) {
    let chunks = Layout::vertical([
        Constraint::Length(3),
        Constraint::Length(3),
        Constraint::Min(0),
    ])
    .split(f.size());
    let sparkline = Sparkline::default()
        .block(
<<<<<<< HEAD
            Block::default()
                .title_top("Data1")
                .borders(Borders::LEFT | Borders::RIGHT),
=======
            Block::new()
                .borders(Borders::LEFT | Borders::RIGHT)
                .title("Data1"),
>>>>>>> aa4260f9
        )
        .data(&app.data1)
        .style(Style::default().fg(Color::Yellow));
    f.render_widget(sparkline, chunks[0]);
    let sparkline = Sparkline::default()
        .block(
<<<<<<< HEAD
            Block::default()
                .title_top("Data2")
                .borders(Borders::LEFT | Borders::RIGHT),
=======
            Block::new()
                .borders(Borders::LEFT | Borders::RIGHT)
                .title("Data2"),
>>>>>>> aa4260f9
        )
        .data(&app.data2)
        .style(Style::default().bg(Color::Green));
    f.render_widget(sparkline, chunks[1]);
    // Multiline
    let sparkline = Sparkline::default()
        .block(
<<<<<<< HEAD
            Block::default()
                .title_top("Data3")
                .borders(Borders::LEFT | Borders::RIGHT),
=======
            Block::new()
                .borders(Borders::LEFT | Borders::RIGHT)
                .title("Data3"),
>>>>>>> aa4260f9
        )
        .data(&app.data3)
        .style(Style::default().fg(Color::Red));
    f.render_widget(sparkline, chunks[2]);
}<|MERGE_RESOLUTION|>--- conflicted
+++ resolved
@@ -151,30 +151,18 @@
     .split(f.size());
     let sparkline = Sparkline::default()
         .block(
-<<<<<<< HEAD
-            Block::default()
-                .title_top("Data1")
-                .borders(Borders::LEFT | Borders::RIGHT),
-=======
             Block::new()
                 .borders(Borders::LEFT | Borders::RIGHT)
-                .title("Data1"),
->>>>>>> aa4260f9
+                .title_top("Data1"),
         )
         .data(&app.data1)
         .style(Style::default().fg(Color::Yellow));
     f.render_widget(sparkline, chunks[0]);
     let sparkline = Sparkline::default()
         .block(
-<<<<<<< HEAD
-            Block::default()
+            Block::new()
                 .title_top("Data2")
                 .borders(Borders::LEFT | Borders::RIGHT),
-=======
-            Block::new()
-                .borders(Borders::LEFT | Borders::RIGHT)
-                .title("Data2"),
->>>>>>> aa4260f9
         )
         .data(&app.data2)
         .style(Style::default().bg(Color::Green));
@@ -182,15 +170,9 @@
     // Multiline
     let sparkline = Sparkline::default()
         .block(
-<<<<<<< HEAD
-            Block::default()
-                .title_top("Data3")
-                .borders(Borders::LEFT | Borders::RIGHT),
-=======
             Block::new()
                 .borders(Borders::LEFT | Borders::RIGHT)
-                .title("Data3"),
->>>>>>> aa4260f9
+                .title_top("Data3"),
         )
         .data(&app.data3)
         .style(Style::default().fg(Color::Red));
