// show the feature flags in the generated documentation
#![cfg_attr(docsrs, feature(doc_cfg))]
#![cfg_attr(docsrs, feature(doc_auto_cfg))]
#![doc(
    html_logo_url = "https://raw.githubusercontent.com/ratatui/ratatui/main/assets/logo.png",
    html_favicon_url = "https://raw.githubusercontent.com/ratatui/ratatui/main/assets/favicon.ico"
)]
#![warn(missing_docs)]
//! This module provides the [`TermwizBackend`] implementation for the [`Backend`] trait. It uses
//! the [Termwiz] crate to interact with the terminal.
//!
//! [`Backend`]: trait.Backend.html
//! [Termwiz]: https://crates.io/crates/termwiz
#![cfg_attr(feature = "document-features", doc = "\n## Features")]
#![cfg_attr(feature = "document-features", doc = document_features::document_features!())]

use std::error::Error;
use std::io;

use ratatui_core::backend::{Backend, ClearType, WindowSize};
use ratatui_core::buffer::Cell;
use ratatui_core::layout::{Position, Size};
use ratatui_core::style::{Color, Modifier, Style};
pub use termwiz;
use termwiz::caps::Capabilities;
use termwiz::cell::{AttributeChange, Blink, CellAttributes, Intensity, Underline};
use termwiz::color::{AnsiColor, ColorAttribute, ColorSpec, LinearRgba, RgbColor, SrgbaTuple};
use termwiz::surface::{Change, CursorVisibility, Position as TermwizPosition};
use termwiz::terminal::buffered::BufferedTerminal;
use termwiz::terminal::{ScreenSize, SystemTerminal, Terminal};

/// A [`Backend`] implementation that uses [Termwiz] to render to the terminal.
///
/// The `TermwizBackend` struct is a wrapper around a [`BufferedTerminal`], which is used to send
/// commands to the terminal. It provides methods for drawing content, manipulating the cursor, and
/// clearing the terminal screen.
///
/// Most applications should not call the methods on `TermwizBackend` directly, but will instead
/// use the [`Terminal`] struct, which provides a more ergonomic interface.
///
/// This backend automatically enables raw mode and switches to the alternate screen when it is
/// created using the [`TermwizBackend::new`] method (and disables raw mode and returns to the main
/// screen when dropped). Use the [`TermwizBackend::with_buffered_terminal`] to create a new
/// instance with a custom [`BufferedTerminal`] if this is not desired.
///
/// # Example
///
/// ```rust,no_run
/// use ratatui::backend::TermwizBackend;
/// use ratatui::Terminal;
///
/// let backend = TermwizBackend::new()?;
/// let mut terminal = Terminal::new(backend)?;
///
/// terminal.clear()?;
/// terminal.draw(|frame| {
///     // -- snip --
/// })?;
/// # std::result::Result::Ok::<(), Box<dyn std::error::Error>>(())
/// ```
///
/// See the the [Examples] directory for more examples. See the [`backend`] module documentation
/// for more details on raw mode and alternate screen.
///
/// [`backend`]: ratatui_core::backend
/// [`Terminal`]: https://docs.rs/ratatui/latest/ratatui/struct.Terminal.html
/// [`BufferedTerminal`]: termwiz::terminal::buffered::BufferedTerminal
/// [Termwiz]: https://crates.io/crates/termwiz
/// [Examples]: https://github.com/ratatui/ratatui/tree/main/ratatui/examples/README.md
pub struct TermwizBackend {
    buffered_terminal: BufferedTerminal<SystemTerminal>,
}

impl TermwizBackend {
    /// Creates a new Termwiz backend instance.
    ///
    /// The backend will automatically enable raw mode and enter the alternate screen.
    ///
    /// # Errors
    ///
    /// Returns an error if unable to do any of the following:
    /// - query the terminal capabilities.
    /// - enter raw mode.
    /// - enter the alternate screen.
    /// - create the system or buffered terminal.
    ///
    /// # Example
    ///
    /// ```rust,no_run
    /// use ratatui::backend::TermwizBackend;
    ///
    /// let backend = TermwizBackend::new()?;
    /// # Ok::<(), Box<dyn std::error::Error>>(())
    /// ```
    pub fn new() -> Result<Self, Box<dyn Error>> {
        let mut buffered_terminal =
            BufferedTerminal::new(SystemTerminal::new(Capabilities::new_from_env()?)?)?;
        buffered_terminal.terminal().set_raw_mode()?;
        buffered_terminal.terminal().enter_alternate_screen()?;
        Ok(Self { buffered_terminal })
    }

    /// Creates a new Termwiz backend instance with the given buffered terminal.
    pub const fn with_buffered_terminal(instance: BufferedTerminal<SystemTerminal>) -> Self {
        Self {
            buffered_terminal: instance,
        }
    }

    /// Returns a reference to the buffered terminal used by the backend.
    pub const fn buffered_terminal(&self) -> &BufferedTerminal<SystemTerminal> {
        &self.buffered_terminal
    }

    /// Returns a mutable reference to the buffered terminal used by the backend.
    pub fn buffered_terminal_mut(&mut self) -> &mut BufferedTerminal<SystemTerminal> {
        &mut self.buffered_terminal
    }
}

impl Backend for TermwizBackend {
    type Error = io::Error;

    fn draw<'a, I>(&mut self, content: I) -> Result<(), Self::Error>
    where
        I: Iterator<Item = (u16, u16, &'a Cell)>,
    {
        for (x, y, cell) in content {
            self.buffered_terminal.add_changes(vec![
                Change::CursorPosition {
                    x: TermwizPosition::Absolute(x as usize),
                    y: TermwizPosition::Absolute(y as usize),
                },
                Change::Attribute(AttributeChange::Foreground(cell.fg.into_termwiz())),
                Change::Attribute(AttributeChange::Background(cell.bg.into_termwiz())),
            ]);

            self.buffered_terminal
                .add_change(Change::Attribute(AttributeChange::Intensity(
                    if cell.modifier.contains(Modifier::BOLD) {
                        Intensity::Bold
                    } else if cell.modifier.contains(Modifier::DIM) {
                        Intensity::Half
                    } else {
                        Intensity::Normal
                    },
                )));

            self.buffered_terminal
                .add_change(Change::Attribute(AttributeChange::Italic(
                    cell.modifier.contains(Modifier::ITALIC),
                )));

            self.buffered_terminal
                .add_change(Change::Attribute(AttributeChange::Underline(
                    if cell.modifier.contains(Modifier::UNDERLINED) {
                        Underline::Single
                    } else {
                        Underline::None
                    },
                )));

            self.buffered_terminal
                .add_change(Change::Attribute(AttributeChange::Reverse(
                    cell.modifier.contains(Modifier::REVERSED),
                )));

            self.buffered_terminal
                .add_change(Change::Attribute(AttributeChange::Invisible(
                    cell.modifier.contains(Modifier::HIDDEN),
                )));

            self.buffered_terminal
                .add_change(Change::Attribute(AttributeChange::StrikeThrough(
                    cell.modifier.contains(Modifier::CROSSED_OUT),
                )));

            self.buffered_terminal
                .add_change(Change::Attribute(AttributeChange::Blink(
                    if cell.modifier.contains(Modifier::SLOW_BLINK) {
                        Blink::Slow
                    } else if cell.modifier.contains(Modifier::RAPID_BLINK) {
                        Blink::Rapid
                    } else {
                        Blink::None
                    },
                )));

            self.buffered_terminal.add_change(cell.symbol());
        }
        Ok(())
    }

    fn hide_cursor(&mut self) -> Result<(), Self::Error> {
        self.buffered_terminal
            .add_change(Change::CursorVisibility(CursorVisibility::Hidden));
        Ok(())
    }

    fn show_cursor(&mut self) -> Result<(), Self::Error> {
        self.buffered_terminal
            .add_change(Change::CursorVisibility(CursorVisibility::Visible));
        Ok(())
    }

    fn get_cursor_position(&mut self) -> Result<Position, Self::Error> {
        let (x, y) = self.buffered_terminal.cursor_position();
        Ok(Position::new(x as u16, y as u16))
    }

    fn set_cursor_position<P: Into<Position>>(&mut self, position: P) -> Result<(), Self::Error> {
        let Position { x, y } = position.into();
        self.buffered_terminal.add_change(Change::CursorPosition {
            x: TermwizPosition::Absolute(x as usize),
            y: TermwizPosition::Absolute(y as usize),
        });

        Ok(())
    }

    fn clear(&mut self) -> Result<(), Self::Error> {
        self.buffered_terminal
            .add_change(Change::ClearScreen(termwiz::color::ColorAttribute::Default));
        Ok(())
    }

    fn clear_region(&mut self, clear_type: ClearType) -> Result<(), Self::Error> {
        match clear_type {
            ClearType::All => self.clear(),
            ClearType::AfterCursor
            | ClearType::BeforeCursor
            | ClearType::CurrentLine
            | ClearType::UntilNewLine => Err(Self::Error::new(
                io::ErrorKind::Other,
                format!("clear_type [{clear_type:?}] not supported with this backend"),
            )),
        }
    }

    fn size(&self) -> Result<Size, Self::Error> {
        let (cols, rows) = self.buffered_terminal.dimensions();
        Ok(Size::new(u16_max(cols), u16_max(rows)))
    }

    fn window_size(&mut self) -> Result<WindowSize, Self::Error> {
        let ScreenSize {
            cols,
            rows,
            xpixel,
            ypixel,
        } = self
            .buffered_terminal
            .terminal()
            .get_screen_size()
<<<<<<< HEAD
            .map_err(|e| Self::Error::new(io::ErrorKind::Other, e))?;
=======
            .map_err(io::Error::other)?;
>>>>>>> 79cc92df
        Ok(WindowSize {
            columns_rows: Size {
                width: u16_max(cols),
                height: u16_max(rows),
            },
            pixels: Size {
                width: u16_max(xpixel),
                height: u16_max(ypixel),
            },
        })
    }

<<<<<<< HEAD
    fn flush(&mut self) -> Result<(), Self::Error> {
        self.buffered_terminal
            .flush()
            .map_err(|e| Self::Error::new(io::ErrorKind::Other, e))?;
=======
    fn flush(&mut self) -> io::Result<()> {
        self.buffered_terminal.flush().map_err(io::Error::other)?;
>>>>>>> 79cc92df
        Ok(())
    }

    #[cfg(feature = "scrolling-regions")]
    fn scroll_region_up(
        &mut self,
        region: std::ops::Range<u16>,
        amount: u16,
    ) -> Result<(), Self::Error> {
        // termwiz doesn't have a command to just set the scrolling region. Instead, setting the
        // scrolling region and scrolling are combined. However, this has the side-effect of
        // leaving the scrolling region set. To reset the scrolling region, termwiz advises one to
        // make a scrolling-region scroll command that contains the entire screen, but scrolls by 0
        // lines. See [`Change::ScrollRegionUp`] for more details.
        let (_, rows) = self.buffered_terminal.dimensions();
        self.buffered_terminal.add_changes(vec![
            Change::ScrollRegionUp {
                first_row: region.start as usize,
                region_size: region.len(),
                scroll_count: amount as usize,
            },
            Change::ScrollRegionUp {
                first_row: 0,
                region_size: rows,
                scroll_count: 0,
            },
        ]);
        Ok(())
    }

    #[cfg(feature = "scrolling-regions")]
    fn scroll_region_down(
        &mut self,
        region: std::ops::Range<u16>,
        amount: u16,
    ) -> Result<(), Self::Error> {
        // termwiz doesn't have a command to just set the scrolling region. Instead, setting the
        // scrolling region and scrolling are combined. However, this has the side-effect of
        // leaving the scrolling region set. To reset the scrolling region, termwiz advises one to
        // make a scrolling-region scroll command that contains the entire screen, but scrolls by 0
        // lines. See [`Change::ScrollRegionDown`] for more details.
        let (_, rows) = self.buffered_terminal.dimensions();
        self.buffered_terminal.add_changes(vec![
            Change::ScrollRegionDown {
                first_row: region.start as usize,
                region_size: region.len(),
                scroll_count: amount as usize,
            },
            Change::ScrollRegionDown {
                first_row: 0,
                region_size: rows,
                scroll_count: 0,
            },
        ]);
        Ok(())
    }
}

/// A trait for converting types from Termwiz to Ratatui.
///
/// This trait replaces the `From` trait for converting types from Termwiz to Ratatui. It is
/// necessary because the `From` trait is not implemented for types defined in external crates.
pub trait FromTermwiz<T> {
    /// Converts the given Termwiz type to the Ratatui type.
    fn from_termwiz(termwiz: T) -> Self;
}

/// A trait for converting types from Ratatui to Termwiz.
///
/// This trait replaces the `Into` trait for converting types from Ratatui to Termwiz. It is
/// necessary because the `Into` trait is not implemented for types defined in external crates.
pub trait IntoTermwiz<T> {
    /// Converts the given Ratatui type to the Termwiz type.
    fn into_termwiz(self) -> T;
}

/// A replacement for the `Into` trait for converting types from Ratatui to Termwiz.
///
/// This trait is necessary because the `Into` trait is not implemented for types defined in
/// external crates.
///
/// A blanket implementation is provided for all types that implement `FromTermwiz`.
///
/// This trait is private to the module as it would otherwise conflict with the other backend
/// modules. It is mainly used to avoid rewriting all the `.into()` calls in this module.
trait IntoRatatui<R> {
    fn into_ratatui(self) -> R;
}

impl<C, R: FromTermwiz<C>> IntoRatatui<R> for C {
    fn into_ratatui(self) -> R {
        R::from_termwiz(self)
    }
}

impl FromTermwiz<CellAttributes> for Style {
    fn from_termwiz(value: CellAttributes) -> Self {
        let mut style = Self::new()
            .add_modifier(value.intensity().into_ratatui())
            .add_modifier(value.underline().into_ratatui())
            .add_modifier(value.blink().into_ratatui());

        if value.italic() {
            style.add_modifier |= Modifier::ITALIC;
        }
        if value.reverse() {
            style.add_modifier |= Modifier::REVERSED;
        }
        if value.strikethrough() {
            style.add_modifier |= Modifier::CROSSED_OUT;
        }
        if value.invisible() {
            style.add_modifier |= Modifier::HIDDEN;
        }

        style.fg = Some(value.foreground().into_ratatui());
        style.bg = Some(value.background().into_ratatui());
        #[cfg(feature = "underline-color")]
        {
            style.underline_color = Some(value.underline_color().into_ratatui());
        }

        style
    }
}

impl FromTermwiz<Intensity> for Modifier {
    fn from_termwiz(value: Intensity) -> Self {
        match value {
            Intensity::Normal => Self::empty(),
            Intensity::Bold => Self::BOLD,
            Intensity::Half => Self::DIM,
        }
    }
}

impl FromTermwiz<Underline> for Modifier {
    fn from_termwiz(value: Underline) -> Self {
        match value {
            Underline::None => Self::empty(),
            _ => Self::UNDERLINED,
        }
    }
}

impl FromTermwiz<Blink> for Modifier {
    fn from_termwiz(value: Blink) -> Self {
        match value {
            Blink::None => Self::empty(),
            Blink::Slow => Self::SLOW_BLINK,
            Blink::Rapid => Self::RAPID_BLINK,
        }
    }
}

impl IntoTermwiz<ColorAttribute> for Color {
    fn into_termwiz(self) -> ColorAttribute {
        match self {
            Self::Reset => ColorAttribute::Default,
            Self::Black => AnsiColor::Black.into(),
            Self::DarkGray => AnsiColor::Grey.into(),
            Self::Gray => AnsiColor::Silver.into(),
            Self::Red => AnsiColor::Maroon.into(),
            Self::LightRed => AnsiColor::Red.into(),
            Self::Green => AnsiColor::Green.into(),
            Self::LightGreen => AnsiColor::Lime.into(),
            Self::Yellow => AnsiColor::Olive.into(),
            Self::LightYellow => AnsiColor::Yellow.into(),
            Self::Magenta => AnsiColor::Purple.into(),
            Self::LightMagenta => AnsiColor::Fuchsia.into(),
            Self::Cyan => AnsiColor::Teal.into(),
            Self::LightCyan => AnsiColor::Aqua.into(),
            Self::White => AnsiColor::White.into(),
            Self::Blue => AnsiColor::Navy.into(),
            Self::LightBlue => AnsiColor::Blue.into(),
            Self::Indexed(i) => ColorAttribute::PaletteIndex(i),
            Self::Rgb(r, g, b) => {
                ColorAttribute::TrueColorWithDefaultFallback(SrgbaTuple::from((r, g, b)))
            }
        }
    }
}

impl FromTermwiz<AnsiColor> for Color {
    fn from_termwiz(value: AnsiColor) -> Self {
        match value {
            AnsiColor::Black => Self::Black,
            AnsiColor::Grey => Self::DarkGray,
            AnsiColor::Silver => Self::Gray,
            AnsiColor::Maroon => Self::Red,
            AnsiColor::Red => Self::LightRed,
            AnsiColor::Green => Self::Green,
            AnsiColor::Lime => Self::LightGreen,
            AnsiColor::Olive => Self::Yellow,
            AnsiColor::Yellow => Self::LightYellow,
            AnsiColor::Purple => Self::Magenta,
            AnsiColor::Fuchsia => Self::LightMagenta,
            AnsiColor::Teal => Self::Cyan,
            AnsiColor::Aqua => Self::LightCyan,
            AnsiColor::White => Self::White,
            AnsiColor::Navy => Self::Blue,
            AnsiColor::Blue => Self::LightBlue,
        }
    }
}

impl FromTermwiz<ColorAttribute> for Color {
    fn from_termwiz(value: ColorAttribute) -> Self {
        match value {
            ColorAttribute::TrueColorWithDefaultFallback(srgba)
            | ColorAttribute::TrueColorWithPaletteFallback(srgba, _) => srgba.into_ratatui(),
            ColorAttribute::PaletteIndex(i) => Self::Indexed(i),
            ColorAttribute::Default => Self::Reset,
        }
    }
}

impl FromTermwiz<ColorSpec> for Color {
    fn from_termwiz(value: ColorSpec) -> Self {
        match value {
            ColorSpec::Default => Self::Reset,
            ColorSpec::PaletteIndex(i) => Self::Indexed(i),
            ColorSpec::TrueColor(srgba) => srgba.into_ratatui(),
        }
    }
}

impl FromTermwiz<SrgbaTuple> for Color {
    fn from_termwiz(value: SrgbaTuple) -> Self {
        let (r, g, b, _) = value.to_srgb_u8();
        Self::Rgb(r, g, b)
    }
}

impl FromTermwiz<RgbColor> for Color {
    fn from_termwiz(value: RgbColor) -> Self {
        let (r, g, b) = value.to_tuple_rgb8();
        Self::Rgb(r, g, b)
    }
}

impl FromTermwiz<LinearRgba> for Color {
    fn from_termwiz(value: LinearRgba) -> Self {
        value.to_srgb().into_ratatui()
    }
}

#[inline]
fn u16_max(i: usize) -> u16 {
    u16::try_from(i).unwrap_or(u16::MAX)
}

#[cfg(test)]
mod tests {
    use super::*;

    mod into_color {
        use Color as C;

        use super::*;

        #[test]
        fn from_linear_rgba() {
            // full black + opaque
            assert_eq!(
                C::from_termwiz(LinearRgba(0., 0., 0., 1.)),
                Color::Rgb(0, 0, 0)
            );
            // full black + transparent
            assert_eq!(
                C::from_termwiz(LinearRgba(0., 0., 0., 0.)),
                Color::Rgb(0, 0, 0)
            );

            // full white + opaque
            assert_eq!(
                C::from_termwiz(LinearRgba(1., 1., 1., 1.)),
                C::Rgb(254, 254, 254)
            );
            // full white + transparent
            assert_eq!(
                C::from_termwiz(LinearRgba(1., 1., 1., 0.)),
                C::Rgb(254, 254, 254)
            );

            // full red
            assert_eq!(
                C::from_termwiz(LinearRgba(1., 0., 0., 1.)),
                C::Rgb(254, 0, 0)
            );
            // full green
            assert_eq!(
                C::from_termwiz(LinearRgba(0., 1., 0., 1.)),
                C::Rgb(0, 254, 0)
            );
            // full blue
            assert_eq!(
                C::from_termwiz(LinearRgba(0., 0., 1., 1.)),
                C::Rgb(0, 0, 254)
            );

            // See https://stackoverflow.com/questions/12524623/what-are-the-practical-differences-when-working-with-colors-in-a-linear-vs-a-no
            // for an explanation

            // half red
            assert_eq!(
                C::from_termwiz(LinearRgba(0.214, 0., 0., 1.)),
                C::Rgb(127, 0, 0)
            );
            // half green
            assert_eq!(
                C::from_termwiz(LinearRgba(0., 0.214, 0., 1.)),
                C::Rgb(0, 127, 0)
            );
            // half blue
            assert_eq!(
                C::from_termwiz(LinearRgba(0., 0., 0.214, 1.)),
                C::Rgb(0, 0, 127)
            );
        }

        #[test]
        fn from_srgba() {
            // full black + opaque
            assert_eq!(
                C::from_termwiz(SrgbaTuple(0., 0., 0., 1.)),
                Color::Rgb(0, 0, 0)
            );
            // full black + transparent
            assert_eq!(
                C::from_termwiz(SrgbaTuple(0., 0., 0., 0.)),
                Color::Rgb(0, 0, 0)
            );

            // full white + opaque
            assert_eq!(
                C::from_termwiz(SrgbaTuple(1., 1., 1., 1.)),
                C::Rgb(255, 255, 255)
            );
            // full white + transparent
            assert_eq!(
                C::from_termwiz(SrgbaTuple(1., 1., 1., 0.)),
                C::Rgb(255, 255, 255)
            );

            // full red
            assert_eq!(
                C::from_termwiz(SrgbaTuple(1., 0., 0., 1.)),
                C::Rgb(255, 0, 0)
            );
            // full green
            assert_eq!(
                C::from_termwiz(SrgbaTuple(0., 1., 0., 1.)),
                C::Rgb(0, 255, 0)
            );
            // full blue
            assert_eq!(
                C::from_termwiz(SrgbaTuple(0., 0., 1., 1.)),
                C::Rgb(0, 0, 255)
            );

            // half red
            assert_eq!(
                C::from_termwiz(SrgbaTuple(0.5, 0., 0., 1.)),
                C::Rgb(127, 0, 0)
            );
            // half green
            assert_eq!(
                C::from_termwiz(SrgbaTuple(0., 0.5, 0., 1.)),
                C::Rgb(0, 127, 0)
            );
            // half blue
            assert_eq!(
                C::from_termwiz(SrgbaTuple(0., 0., 0.5, 1.)),
                C::Rgb(0, 0, 127)
            );
        }

        #[test]
        fn from_rgbcolor() {
            // full black
            assert_eq!(
                C::from_termwiz(RgbColor::new_8bpc(0, 0, 0)),
                Color::Rgb(0, 0, 0)
            );
            // full white
            assert_eq!(
                C::from_termwiz(RgbColor::new_8bpc(255, 255, 255)),
                C::Rgb(255, 255, 255)
            );

            // full red
            assert_eq!(
                C::from_termwiz(RgbColor::new_8bpc(255, 0, 0)),
                C::Rgb(255, 0, 0)
            );
            // full green
            assert_eq!(
                C::from_termwiz(RgbColor::new_8bpc(0, 255, 0)),
                C::Rgb(0, 255, 0)
            );
            // full blue
            assert_eq!(
                C::from_termwiz(RgbColor::new_8bpc(0, 0, 255)),
                C::Rgb(0, 0, 255)
            );

            // half red
            assert_eq!(
                C::from_termwiz(RgbColor::new_8bpc(127, 0, 0)),
                C::Rgb(127, 0, 0)
            );
            // half green
            assert_eq!(
                C::from_termwiz(RgbColor::new_8bpc(0, 127, 0)),
                C::Rgb(0, 127, 0)
            );
            // half blue
            assert_eq!(
                C::from_termwiz(RgbColor::new_8bpc(0, 0, 127)),
                C::Rgb(0, 0, 127)
            );
        }

        #[test]
        fn from_colorspec() {
            assert_eq!(C::from_termwiz(ColorSpec::Default), C::Reset);
            assert_eq!(C::from_termwiz(ColorSpec::PaletteIndex(33)), C::Indexed(33));
            assert_eq!(
                C::from_termwiz(ColorSpec::TrueColor(SrgbaTuple(0., 0., 0., 1.))),
                C::Rgb(0, 0, 0)
            );
        }

        #[test]
        fn from_colorattribute() {
            assert_eq!(C::from_termwiz(ColorAttribute::Default), C::Reset);
            assert_eq!(
                C::from_termwiz(ColorAttribute::PaletteIndex(32)),
                C::Indexed(32)
            );
            assert_eq!(
                C::from_termwiz(ColorAttribute::TrueColorWithDefaultFallback(SrgbaTuple(
                    0., 0., 0., 1.
                ))),
                C::Rgb(0, 0, 0)
            );
            assert_eq!(
                C::from_termwiz(ColorAttribute::TrueColorWithPaletteFallback(
                    SrgbaTuple(0., 0., 0., 1.),
                    31
                )),
                C::Rgb(0, 0, 0)
            );
        }

        #[test]
        fn from_ansicolor() {
            assert_eq!(C::from_termwiz(AnsiColor::Black), Color::Black);
            assert_eq!(C::from_termwiz(AnsiColor::Grey), Color::DarkGray);
            assert_eq!(C::from_termwiz(AnsiColor::Silver), Color::Gray);
            assert_eq!(C::from_termwiz(AnsiColor::Maroon), Color::Red);
            assert_eq!(C::from_termwiz(AnsiColor::Red), Color::LightRed);
            assert_eq!(C::from_termwiz(AnsiColor::Green), Color::Green);
            assert_eq!(C::from_termwiz(AnsiColor::Lime), Color::LightGreen);
            assert_eq!(C::from_termwiz(AnsiColor::Olive), Color::Yellow);
            assert_eq!(C::from_termwiz(AnsiColor::Yellow), Color::LightYellow);
            assert_eq!(C::from_termwiz(AnsiColor::Purple), Color::Magenta);
            assert_eq!(C::from_termwiz(AnsiColor::Fuchsia), Color::LightMagenta);
            assert_eq!(C::from_termwiz(AnsiColor::Teal), Color::Cyan);
            assert_eq!(C::from_termwiz(AnsiColor::Aqua), Color::LightCyan);
            assert_eq!(C::from_termwiz(AnsiColor::White), Color::White);
            assert_eq!(C::from_termwiz(AnsiColor::Navy), Color::Blue);
            assert_eq!(C::from_termwiz(AnsiColor::Blue), Color::LightBlue);
        }
    }

    mod into_modifier {
        use super::*;

        #[test]
        fn from_intensity() {
            assert_eq!(Modifier::from_termwiz(Intensity::Normal), Modifier::empty());
            assert_eq!(Modifier::from_termwiz(Intensity::Bold), Modifier::BOLD);
            assert_eq!(Modifier::from_termwiz(Intensity::Half), Modifier::DIM);
        }

        #[test]
        fn from_underline() {
            assert_eq!(Modifier::from_termwiz(Underline::None), Modifier::empty());
            assert_eq!(
                Modifier::from_termwiz(Underline::Single),
                Modifier::UNDERLINED
            );
            assert_eq!(
                Modifier::from_termwiz(Underline::Double),
                Modifier::UNDERLINED
            );
            assert_eq!(
                Modifier::from_termwiz(Underline::Curly),
                Modifier::UNDERLINED
            );
            assert_eq!(
                Modifier::from_termwiz(Underline::Dashed),
                Modifier::UNDERLINED
            );
            assert_eq!(
                Modifier::from_termwiz(Underline::Dotted),
                Modifier::UNDERLINED
            );
        }

        #[test]
        fn from_blink() {
            assert_eq!(Modifier::from_termwiz(Blink::None), Modifier::empty());
            assert_eq!(Modifier::from_termwiz(Blink::Slow), Modifier::SLOW_BLINK);
            assert_eq!(Modifier::from_termwiz(Blink::Rapid), Modifier::RAPID_BLINK);
        }
    }

    #[test]
    fn from_cell_attribute_for_style() {
        use ratatui_core::style::Stylize;

        #[cfg(feature = "underline-color")]
        const STYLE: Style = Style::new()
            .underline_color(Color::Reset)
            .fg(Color::Reset)
            .bg(Color::Reset);
        #[cfg(not(feature = "underline-color"))]
        const STYLE: Style = Style::new().fg(Color::Reset).bg(Color::Reset);

        // default
        assert_eq!(Style::from_termwiz(CellAttributes::default()), STYLE);

        // foreground color
        assert_eq!(
            Style::from_termwiz(
                CellAttributes::default()
                    .set_foreground(ColorAttribute::PaletteIndex(31))
                    .to_owned()
            ),
            STYLE.fg(Color::Indexed(31))
        );
        // background color
        assert_eq!(
            Style::from_termwiz(
                CellAttributes::default()
                    .set_background(ColorAttribute::PaletteIndex(31))
                    .to_owned()
            ),
            STYLE.bg(Color::Indexed(31))
        );
        // underlined
        assert_eq!(
            Style::from_termwiz(
                CellAttributes::default()
                    .set_underline(Underline::Single)
                    .to_owned()
            ),
            STYLE.underlined()
        );
        // blink
        assert_eq!(
            Style::from_termwiz(CellAttributes::default().set_blink(Blink::Slow).to_owned()),
            STYLE.slow_blink()
        );
        // intensity
        assert_eq!(
            Style::from_termwiz(
                CellAttributes::default()
                    .set_intensity(Intensity::Bold)
                    .to_owned()
            ),
            STYLE.bold()
        );
        // italic
        assert_eq!(
            Style::from_termwiz(CellAttributes::default().set_italic(true).to_owned()),
            STYLE.italic()
        );
        // reversed
        assert_eq!(
            Style::from_termwiz(CellAttributes::default().set_reverse(true).to_owned()),
            STYLE.reversed()
        );
        // strikethrough
        assert_eq!(
            Style::from_termwiz(CellAttributes::default().set_strikethrough(true).to_owned()),
            STYLE.crossed_out()
        );
        // hidden
        assert_eq!(
            Style::from_termwiz(CellAttributes::default().set_invisible(true).to_owned()),
            STYLE.hidden()
        );

        // underline color
        #[cfg(feature = "underline-color")]
        assert_eq!(
            Style::from_termwiz(
                CellAttributes::default()
                    .set_underline_color(AnsiColor::Red)
                    .to_owned()
            ),
            STYLE.underline_color(Color::Indexed(9))
        );
    }
}<|MERGE_RESOLUTION|>--- conflicted
+++ resolved
@@ -230,10 +230,9 @@
             ClearType::AfterCursor
             | ClearType::BeforeCursor
             | ClearType::CurrentLine
-            | ClearType::UntilNewLine => Err(Self::Error::new(
-                io::ErrorKind::Other,
-                format!("clear_type [{clear_type:?}] not supported with this backend"),
-            )),
+            | ClearType::UntilNewLine => Err(Self::Error::other(format!(
+                "clear_type [{clear_type:?}] not supported with this backend"
+            ))),
         }
     }
 
@@ -252,11 +251,7 @@
             .buffered_terminal
             .terminal()
             .get_screen_size()
-<<<<<<< HEAD
-            .map_err(|e| Self::Error::new(io::ErrorKind::Other, e))?;
-=======
-            .map_err(io::Error::other)?;
->>>>>>> 79cc92df
+            .map_err(Self::Error::other)?;
         Ok(WindowSize {
             columns_rows: Size {
                 width: u16_max(cols),
@@ -269,15 +264,8 @@
         })
     }
 
-<<<<<<< HEAD
     fn flush(&mut self) -> Result<(), Self::Error> {
-        self.buffered_terminal
-            .flush()
-            .map_err(|e| Self::Error::new(io::ErrorKind::Other, e))?;
-=======
-    fn flush(&mut self) -> io::Result<()> {
-        self.buffered_terminal.flush().map_err(io::Error::other)?;
->>>>>>> 79cc92df
+        self.buffered_terminal.flush().map_err(Self::Error::other)?;
         Ok(())
     }
 
