--- conflicted
+++ resolved
@@ -143,15 +143,6 @@
 harness = false
 
 [[example]]
-<<<<<<< HEAD
-name = "canvas"
-=======
-name = "chart"
->>>>>>> 9721300a
-required-features = ["crossterm"]
-doc-scrape-examples = true
-
-[[example]]
 name = "colors"
 required-features = ["crossterm"]
 # this example is a bit verbose, so we don't want to include it in the docs
