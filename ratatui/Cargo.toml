[package]
name = "ratatui"
description = "A library that's all about cooking up terminal user interfaces"
version = "0.30.0-alpha.1"
authors.workspace = true
documentation.workspace = true
repository.workspace = true
homepage.workspace = true
keywords.workspace = true
categories.workspace = true
readme.workspace = true
license.workspace = true
exclude.workspace = true
edition.workspace = true
rust-version.workspace = true

[package.metadata.docs.rs]
all-features = true
# see https://doc.rust-lang.org/nightly/rustdoc/scraped-examples.html
cargo-args = ["-Zunstable-options", "-Zrustdoc-scrape-examples"]
rustdoc-args = ["--cfg", "docsrs"]

[features]
#! The crate provides a set of optional features that can be enabled in your `Cargo.toml` file.
#!
## By default, we enable the crossterm backend as this is a reasonable choice for most applications
## as it is supported on Linux/Mac/Windows systems. We also enable the `underline-color` feature
## which allows you to set the underline color of text and the `macros` feature which provides
## some useful macros.
default = ["crossterm", "underline-color", "all-widgets", "macros"]
#! Generally an application will only use one backend, so you should only enable one of the following features:
## enables the [`CrosstermBackend`](backend::CrosstermBackend) backend and adds a dependency on [`crossterm`].
crossterm = ["dep:ratatui-crossterm"]
## enables the [`TermionBackend`](backend::TermionBackend) backend and adds a dependency on [`termion`].
termion = ["dep:ratatui-termion"]
## enables the [`TermwizBackend`](backend::TermwizBackend) backend and adds a dependency on [`termwiz`].
termwiz = ["dep:ratatui-termwiz"]

#! The following optional features are available for all backends:
## enables serialization and deserialization of style and color types using the [`serde`] crate.
## This is useful if you want to save themes to a file.
serde = ["dep:serde", "ratatui-core/serde", "ratatui-widgets/serde"]

## enables conversions from colors in the [`palette`] crate to [`Color`](crate::style::Color).
palette = ["ratatui-core/palette", "dep:palette"]

## Use terminal scrolling regions to make some operations less prone to
## flickering. (i.e. Terminal::insert_before).
scrolling-regions = [
  "ratatui-core/scrolling-regions",
  "ratatui-crossterm?/scrolling-regions",
  "ratatui-termion?/scrolling-regions",
  "ratatui-termwiz?/scrolling-regions",
]

## enables the [`macros`](macros) module which provides some useful macros for creating spans,
## lines, text, and layouts
macros = ["dep:ratatui-macros"]

## enables all widgets.
all-widgets = ["widget-calendar"]

#! Widgets that add dependencies are gated behind feature flags to prevent unused transitive
#! dependencies. The available features are:
## enables the [`calendar`](widgets::calendar) widget module and adds a dependency on [`time`].
widget-calendar = ["ratatui-widgets/calendar", "dep:time"]

#! The following optional features are only available for some backends:

## Enables the backend code that sets the underline color.
## Underline color is only supported by the Crossterm and Termwiz backends, and is not supported on
## Windows 7.
underline-color = [
  "ratatui-core/underline-color",
  "ratatui-crossterm?/underline-color",
  "ratatui-termwiz?/underline-color",
]

#! The following features are unstable and may change in the future:

## Enable all unstable features.
unstable = ["unstable-rendered-line-info", "unstable-widget-ref", "unstable-backend-writer"]

## Enables the [`Paragraph::line_count`](widgets::Paragraph::line_count)
## [`Paragraph::line_width`](widgets::Paragraph::line_width) methods
## which are experimental and may change in the future.
## See [Issue 293](https://github.com/ratatui/ratatui/issues/293) for more details.
unstable-rendered-line-info = ["ratatui-widgets/unstable-rendered-line-info"]

## enables the [`WidgetRef`] and [`StatefulWidgetRef`] traits which are experimental and may change
## in the future.
##
## [`WidgetRef`]: widgets::WidgetRef
## [`StatefulWidgetRef`]: widgets::StatefulWidgetRef
unstable-widget-ref = []

## Enables getting access to backends' writers.
unstable-backend-writer = [
  "ratatui-crossterm?/unstable-backend-writer",
  "ratatui-termion?/unstable-backend-writer",
]

[dependencies]
document-features = { workspace = true, optional = true }
instability.workspace = true
itertools.workspace = true
palette = { version = "0.7.6", optional = true }
ratatui-core = { workspace = true }
ratatui-crossterm = { workspace = true, optional = true }
ratatui-macros = { workspace = true, optional = true }
ratatui-termwiz = { workspace = true, optional = true }
ratatui-widgets = { workspace = true }
serde = { workspace = true, optional = true }
time = { version = "0.3.37", optional = true, features = ["local-offset"] }
# See <https://github.com/ratatui/ratatui/issues/1271> for information about why we pin unicode-width
unicode-width.workspace = true

[target.'cfg(not(windows))'.dependencies]
ratatui-termion = { workspace = true, optional = true }

[dev-dependencies]
argh = "0.1.12"
color-eyre = "0.6.2"
criterion = { version = "0.5.1", features = ["html_reports"] }
crossterm = { version = "0.28.1", features = ["event-stream"] }
fakeit = "1.1"
font8x8 = "0.3.1"
futures = "0.3.30"
indoc = "2"
pretty_assertions = "1.4.0"
rand = "0.9.0"
rand_chacha = "0.9.0"
rstest = "0.24.0"
serde_json.workspace = true
tokio = { version = "1.43.0", features = ["rt", "macros", "time", "rt-multi-thread"] }
tracing = "0.1.40"
tracing-appender = "0.2.3"
tracing-subscriber = { version = "0.3.18", features = ["env-filter"] }

[lints]
workspace = true

[lib]
bench = false

[[bench]]
name = "main"
harness = false

[[example]]
name = "scrollbar-widget"
required-features = ["crossterm"]
doc-scrape-examples = true

[[example]]
<<<<<<< HEAD
name = "table-widget"
required-features = ["crossterm"]
doc-scrape-examples = true

[[example]]
name = "tracing"
=======
name = "user_input"
>>>>>>> dbfb7da9
required-features = ["crossterm"]
doc-scrape-examples = true

[[example]]
name = "widget_impl"
required-features = ["crossterm", "unstable-widget-ref"]
doc-scrape-examples = true

[[example]]
name = "widget-ref-container"
required-features = ["crossterm", "unstable-widget-ref"]
doc-scrape-examples = true

[[test]]
name = "state_serde"
required-features = ["serde"]<|MERGE_RESOLUTION|>--- conflicted
+++ resolved
@@ -153,20 +153,6 @@
 doc-scrape-examples = true
 
 [[example]]
-<<<<<<< HEAD
-name = "table-widget"
-required-features = ["crossterm"]
-doc-scrape-examples = true
-
-[[example]]
-name = "tracing"
-=======
-name = "user_input"
->>>>>>> dbfb7da9
-required-features = ["crossterm"]
-doc-scrape-examples = true
-
-[[example]]
 name = "widget_impl"
 required-features = ["crossterm", "unstable-widget-ref"]
 doc-scrape-examples = true
