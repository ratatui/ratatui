[package]
name = "ratatui"
description = "A library that's all about cooking up terminal user interfaces"
version = "0.30.0-alpha.2"
authors.workspace = true
documentation.workspace = true
repository.workspace = true
homepage.workspace = true
keywords.workspace = true
categories.workspace = true
readme.workspace = true
license.workspace = true
exclude.workspace = true
edition.workspace = true
rust-version.workspace = true

[package.metadata.docs.rs]
all-features = true
# see https://doc.rust-lang.org/nightly/rustdoc/scraped-examples.html
cargo-args = ["-Zunstable-options", "-Zrustdoc-scrape-examples"]
rustdoc-args = ["--cfg", "docsrs"]

[features]
#! The crate provides a set of optional features that can be enabled in your `Cargo.toml` file.
#!
## By default, we enable the crossterm backend as this is a reasonable choice for most applications
## as it is supported on Linux/Mac/Windows systems. We also enable the `underline-color` feature
## which allows you to set the underline color of text, the `macros` feature which provides
## some useful macros and `layout-cache` which speeds up layout cache calculations
## in `std`-enabled environments.
default = ["crossterm", "underline-color", "all-widgets", "macros", "layout-cache"]
#! Generally an application will only use one backend, so you should only enable one of the following features:
## enables the [`CrosstermBackend`](backend::CrosstermBackend) backend and adds a dependency on [`crossterm`].
crossterm = ["std", "dep:ratatui-crossterm"]
## enables the [`TermionBackend`](backend::TermionBackend) backend and adds a dependency on [`termion`].
termion = ["std", "dep:ratatui-termion"]
## enables the [`TermwizBackend`](backend::TermwizBackend) backend and adds a dependency on [`termwiz`].
termwiz = ["std", "dep:ratatui-termwiz"]

## enables std
std = ["ratatui-core/std", "ratatui-widgets/std", "ratatui-macros?/std"]

## enables std polyfills for no_std environments
std-polyfills = [
  "ratatui-core/std-polyfills",
  "ratatui-widgets/std-polyfills",
  "ratatui-macros?/std-polyfills",
]

#! The following optional features are available for all backends:
## enables serialization and deserialization of style and color types using the [`serde`] crate.
## This is useful if you want to save themes to a file.
serde = [
  "dep:serde",
  "ratatui-core/serde",
  "ratatui-widgets/serde",
  "ratatui-crossterm?/serde",
  "ratatui-termion?/serde",
  "ratatui-termwiz?/serde",
]

## enables layout cache
layout-cache = ["std", "ratatui-core/layout-cache"]

## enables conversions from colors in the [`palette`] crate to [`Color`](crate::style::Color).
palette = ["ratatui-core/palette", "dep:palette"]

## Use terminal scrolling regions to make some operations less prone to
## flickering. (i.e. Terminal::insert_before).
scrolling-regions = [
  "ratatui-core/scrolling-regions",
  "ratatui-crossterm?/scrolling-regions",
  "ratatui-termion?/scrolling-regions",
  "ratatui-termwiz?/scrolling-regions",
]

## enables the [`macros`](macros) module which provides some useful macros for creating spans,
## lines, text, and layouts
macros = ["dep:ratatui-macros"]

## enables all widgets.
all-widgets = ["widget-calendar"]

#! Widgets that add dependencies are gated behind feature flags to prevent unused transitive
#! dependencies. The available features are:
<<<<<<< HEAD
## enables the [`calendar`](widgets::calendar) widget module and adds a dependency on [`time`].
widget-calendar = ["std", "ratatui-widgets/calendar"]
=======
## enables the [`calendar`](widgets::calendar) widget module.
widget-calendar = ["ratatui-widgets/calendar"]
>>>>>>> 1874b9dd

#! The following optional features are only available for some backends:

## Enables the backend code that sets the underline color.
## Underline color is only supported by the Crossterm and Termwiz backends, and is not supported on
## Windows 7.
underline-color = [
  "ratatui-core/underline-color",
  "ratatui-crossterm?/underline-color",
  "ratatui-termwiz?/underline-color",
]

#! The following features are unstable and may change in the future:

## Enable all unstable features.
unstable = ["unstable-rendered-line-info", "unstable-widget-ref", "unstable-backend-writer"]

## Enables the [`Paragraph::line_count`](widgets::Paragraph::line_count)
## [`Paragraph::line_width`](widgets::Paragraph::line_width) methods
## which are experimental and may change in the future.
## See [Issue 293](https://github.com/ratatui/ratatui/issues/293) for more details.
unstable-rendered-line-info = ["ratatui-widgets/unstable-rendered-line-info"]

## enables the [`WidgetRef`] and [`StatefulWidgetRef`] traits which are experimental and may change
## in the future.
##
## [`WidgetRef`]: widgets::WidgetRef
## [`StatefulWidgetRef`]: widgets::StatefulWidgetRef
unstable-widget-ref = []

## Enables getting access to backends' writers.
unstable-backend-writer = [
  "ratatui-crossterm?/unstable-backend-writer",
  "ratatui-termion?/unstable-backend-writer",
]

[dependencies]
document-features = { workspace = true, optional = true }
instability.workspace = true
palette = { version = "0.7.6", optional = true }
ratatui-core = { workspace = true }
ratatui-crossterm = { workspace = true, optional = true }
ratatui-macros = { workspace = true, optional = true }
ratatui-termwiz = { workspace = true, optional = true }
ratatui-widgets = { workspace = true }
serde = { workspace = true, optional = true }

[target.'cfg(not(windows))'.dependencies]
ratatui-termion = { workspace = true, optional = true }

[dev-dependencies]
argh = "0.1.12"
color-eyre = "0.6.2"
criterion = { version = "0.5.1", features = ["html_reports"] }
crossterm = { version = "0.29.0", features = ["event-stream"] }
fakeit = "1.1"
futures = "0.3.30"
indoc = "2"
pretty_assertions = "1.4.0"
rand = "0.9.1"
rand_chacha = "0.9.0"
rstest = "0.25.0"
serde_json.workspace = true
time = { version = "0.3.39", features = ["local-offset"] }
tokio = { version = "1.44.2", features = ["rt", "macros", "time", "rt-multi-thread"] }
tracing = "0.1.40"
tracing-appender = "0.2.3"
tracing-subscriber = { version = "0.3.18", features = ["env-filter"] }

[lints]
workspace = true

[lib]
bench = false

[[bench]]
name = "main"
harness = false

[[test]]
name = "state_serde"
required-features = ["serde"]<|MERGE_RESOLUTION|>--- conflicted
+++ resolved
@@ -83,13 +83,8 @@
 
 #! Widgets that add dependencies are gated behind feature flags to prevent unused transitive
 #! dependencies. The available features are:
-<<<<<<< HEAD
-## enables the [`calendar`](widgets::calendar) widget module and adds a dependency on [`time`].
+## enables the [`calendar`](widgets::calendar) widget module.
 widget-calendar = ["std", "ratatui-widgets/calendar"]
-=======
-## enables the [`calendar`](widgets::calendar) widget module.
-widget-calendar = ["ratatui-widgets/calendar"]
->>>>>>> 1874b9dd
 
 #! The following optional features are only available for some backends:
 
