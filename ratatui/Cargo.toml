--- conflicted
+++ resolved
@@ -148,18 +148,6 @@
 harness = false
 
 [[example]]
-<<<<<<< HEAD
-name = "list-widget"
-required-features = ["crossterm"]
-doc-scrape-examples = true
-=======
-name = "modifiers"
-required-features = ["crossterm"]
-# this example is a bit verbose, so we don't want to include it in the docs
-doc-scrape-examples = false
->>>>>>> d87354f4
-
-[[example]]
 name = "panic"
 required-features = ["crossterm"]
 doc-scrape-examples = true
