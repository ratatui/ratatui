//! This module provides the [`CrosstermBackend`] implementation for the [`Backend`] trait. It uses
//! the [Crossterm] crate to interact with the terminal.
//!
//! [Crossterm]: https://crates.io/crates/crossterm
use std::io::{self, Write};

#[cfg(feature = "underline-color")]
use crossterm::style::SetUnderlineColor;

use crate::{
    backend::{Backend, ClearType, WindowSize},
    buffer::Cell,
    crossterm::{
        cursor::{Hide, MoveTo, Show},
        execute, queue,
        style::{
            Attribute as CAttribute, Attributes as CAttributes, Color as CColor, Colors,
            ContentStyle, Print, SetAttribute, SetBackgroundColor, SetColors, SetForegroundColor,
        },
        terminal::{self, Clear},
    },
<<<<<<< HEAD
    layout::Size,
=======
    layout::{Position, Rect, Size},
>>>>>>> 41a91000
    style::{Color, Modifier, Style},
};

/// A [`Backend`] implementation that uses [Crossterm] to render to the terminal.
///
/// The `CrosstermBackend` struct is a wrapper around a writer implementing [`Write`], which is
/// used to send commands to the terminal. It provides methods for drawing content, manipulating
/// the cursor, and clearing the terminal screen.
///
/// Most applications should not call the methods on `CrosstermBackend` directly, but will instead
/// use the [`Terminal`] struct, which provides a more ergonomic interface.
///
/// Usually applications will enable raw mode and switch to alternate screen mode after creating
/// a `CrosstermBackend`. This is done by calling [`crossterm::terminal::enable_raw_mode`] and
/// [`crossterm::terminal::EnterAlternateScreen`] (and the corresponding disable/leave functions
/// when the application exits). This is not done automatically by the backend because it is
/// possible that the application may want to use the terminal for other purposes (like showing
/// help text) before entering alternate screen mode.
///
/// # Example
///
/// ```rust,no_run
/// use std::io::{stderr, stdout};
///
/// use ratatui::{
///     crossterm::{
///         terminal::{
///             disable_raw_mode, enable_raw_mode, EnterAlternateScreen, LeaveAlternateScreen,
///         },
///         ExecutableCommand,
///     },
///     prelude::*,
/// };
///
/// let mut backend = CrosstermBackend::new(stdout());
/// // or
/// let backend = CrosstermBackend::new(stderr());
/// let mut terminal = Terminal::new(backend)?;
///
/// enable_raw_mode()?;
/// stdout().execute(EnterAlternateScreen)?;
///
/// terminal.clear()?;
/// terminal.draw(|frame| {
///     // -- snip --
/// })?;
///
/// stdout().execute(LeaveAlternateScreen)?;
/// disable_raw_mode()?;
///
/// # std::io::Result::Ok(())
/// ```
///
/// See the the [Examples] directory for more examples. See the [`backend`] module documentation
/// for more details on raw mode and alternate screen.
///
/// [`Write`]: std::io::Write
/// [`Terminal`]: crate::terminal::Terminal
/// [`backend`]: crate::backend
/// [Crossterm]: https://crates.io/crates/crossterm
/// [Examples]: https://github.com/ratatui-org/ratatui/tree/main/examples/README.md
#[derive(Debug, Default, Clone, Eq, PartialEq, Hash)]
pub struct CrosstermBackend<W: Write> {
    /// The writer used to send commands to the terminal.
    writer: W,
}

impl<W> CrosstermBackend<W>
where
    W: Write,
{
    /// Creates a new `CrosstermBackend` with the given writer.
    ///
    /// # Example
    ///
    /// ```rust,no_run
    /// # use std::io::stdout;
    /// # use ratatui::prelude::*;
    /// let backend = CrosstermBackend::new(stdout());
    /// ```
    pub const fn new(writer: W) -> Self {
        Self { writer }
    }

    /// Gets the writer.
    #[instability::unstable(
        feature = "backend-writer",
        issue = "https://github.com/ratatui-org/ratatui/pull/991"
    )]
    pub const fn writer(&self) -> &W {
        &self.writer
    }

    /// Gets the writer as a mutable reference.
    ///
    /// Note: writing to the writer may cause incorrect output after the write. This is due to the
    /// way that the Terminal implements diffing Buffers.
    #[instability::unstable(
        feature = "backend-writer",
        issue = "https://github.com/ratatui-org/ratatui/pull/991"
    )]
    pub fn writer_mut(&mut self) -> &mut W {
        &mut self.writer
    }
}

impl<W> Write for CrosstermBackend<W>
where
    W: Write,
{
    /// Writes a buffer of bytes to the underlying buffer.
    fn write(&mut self, buf: &[u8]) -> io::Result<usize> {
        self.writer.write(buf)
    }

    /// Flushes the underlying buffer.
    fn flush(&mut self) -> io::Result<()> {
        self.writer.flush()
    }
}

impl<W> Backend for CrosstermBackend<W>
where
    W: Write,
{
    fn draw<'a, I>(&mut self, content: I) -> io::Result<()>
    where
        I: Iterator<Item = (u16, u16, &'a Cell)>,
    {
        let mut fg = Color::Reset;
        let mut bg = Color::Reset;
        #[cfg(feature = "underline-color")]
        let mut underline_color = Color::Reset;
        let mut modifier = Modifier::empty();
        let mut last_pos: Option<Position> = None;
        for (x, y, cell) in content {
            // Move the cursor if the previous location was not (x - 1, y)
            if !matches!(last_pos, Some(p) if x == p.x + 1 && y == p.y) {
                queue!(self.writer, MoveTo(x, y))?;
            }
            last_pos = Some(Position { x, y });
            if cell.modifier != modifier {
                let diff = ModifierDiff {
                    from: modifier,
                    to: cell.modifier,
                };
                diff.queue(&mut self.writer)?;
                modifier = cell.modifier;
            }
            if cell.fg != fg || cell.bg != bg {
                queue!(
                    self.writer,
                    SetColors(Colors::new(cell.fg.into(), cell.bg.into()))
                )?;
                fg = cell.fg;
                bg = cell.bg;
            }
            #[cfg(feature = "underline-color")]
            if cell.underline_color != underline_color {
                let color = CColor::from(cell.underline_color);
                queue!(self.writer, SetUnderlineColor(color))?;
                underline_color = cell.underline_color;
            }

            queue!(self.writer, Print(cell.symbol()))?;
        }

        #[cfg(feature = "underline-color")]
        return queue!(
            self.writer,
            SetForegroundColor(CColor::Reset),
            SetBackgroundColor(CColor::Reset),
            SetUnderlineColor(CColor::Reset),
            SetAttribute(CAttribute::Reset),
        );
        #[cfg(not(feature = "underline-color"))]
        return queue!(
            self.writer,
            SetForegroundColor(CColor::Reset),
            SetBackgroundColor(CColor::Reset),
            SetAttribute(CAttribute::Reset),
        );
    }

    fn hide_cursor(&mut self) -> io::Result<()> {
        execute!(self.writer, Hide)
    }

    fn show_cursor(&mut self) -> io::Result<()> {
        execute!(self.writer, Show)
    }

    fn get_cursor(&mut self) -> io::Result<(u16, u16)> {
        crossterm::cursor::position()
            .map_err(|e| io::Error::new(io::ErrorKind::Other, e.to_string()))
    }

    fn set_cursor(&mut self, x: u16, y: u16) -> io::Result<()> {
        execute!(self.writer, MoveTo(x, y))
    }

    fn clear(&mut self) -> io::Result<()> {
        self.clear_region(ClearType::All)
    }

    fn clear_region(&mut self, clear_type: ClearType) -> io::Result<()> {
        execute!(
            self.writer,
            Clear(match clear_type {
                ClearType::All => crossterm::terminal::ClearType::All,
                ClearType::AfterCursor => crossterm::terminal::ClearType::FromCursorDown,
                ClearType::BeforeCursor => crossterm::terminal::ClearType::FromCursorUp,
                ClearType::CurrentLine => crossterm::terminal::ClearType::CurrentLine,
                ClearType::UntilNewLine => crossterm::terminal::ClearType::UntilNewLine,
            })
        )
    }

    fn append_lines(&mut self, n: u16) -> io::Result<()> {
        for _ in 0..n {
            queue!(self.writer, Print("\n"))?;
        }
        self.writer.flush()
    }

    fn size(&self) -> io::Result<Size> {
        let (width, height) = terminal::size()?;
        Ok(Size { width, height })
    }

    fn window_size(&mut self) -> io::Result<WindowSize> {
        let crossterm::terminal::WindowSize {
            columns,
            rows,
            width,
            height,
        } = terminal::window_size()?;
        Ok(WindowSize {
            columns_rows: Size {
                width: columns,
                height: rows,
            },
            pixels: Size { width, height },
        })
    }

    fn flush(&mut self) -> io::Result<()> {
        self.writer.flush()
    }
}

impl From<Color> for CColor {
    fn from(color: Color) -> Self {
        match color {
            Color::Reset => Self::Reset,
            Color::Black => Self::Black,
            Color::Red => Self::DarkRed,
            Color::Green => Self::DarkGreen,
            Color::Yellow => Self::DarkYellow,
            Color::Blue => Self::DarkBlue,
            Color::Magenta => Self::DarkMagenta,
            Color::Cyan => Self::DarkCyan,
            Color::Gray => Self::Grey,
            Color::DarkGray => Self::DarkGrey,
            Color::LightRed => Self::Red,
            Color::LightGreen => Self::Green,
            Color::LightBlue => Self::Blue,
            Color::LightYellow => Self::Yellow,
            Color::LightMagenta => Self::Magenta,
            Color::LightCyan => Self::Cyan,
            Color::White => Self::White,
            Color::Indexed(i) => Self::AnsiValue(i),
            Color::Rgb(r, g, b) => Self::Rgb { r, g, b },
        }
    }
}

impl From<CColor> for Color {
    fn from(value: CColor) -> Self {
        match value {
            CColor::Reset => Self::Reset,
            CColor::Black => Self::Black,
            CColor::DarkRed => Self::Red,
            CColor::DarkGreen => Self::Green,
            CColor::DarkYellow => Self::Yellow,
            CColor::DarkBlue => Self::Blue,
            CColor::DarkMagenta => Self::Magenta,
            CColor::DarkCyan => Self::Cyan,
            CColor::Grey => Self::Gray,
            CColor::DarkGrey => Self::DarkGray,
            CColor::Red => Self::LightRed,
            CColor::Green => Self::LightGreen,
            CColor::Blue => Self::LightBlue,
            CColor::Yellow => Self::LightYellow,
            CColor::Magenta => Self::LightMagenta,
            CColor::Cyan => Self::LightCyan,
            CColor::White => Self::White,
            CColor::Rgb { r, g, b } => Self::Rgb(r, g, b),
            CColor::AnsiValue(v) => Self::Indexed(v),
        }
    }
}

/// The `ModifierDiff` struct is used to calculate the difference between two `Modifier`
/// values. This is useful when updating the terminal display, as it allows for more
/// efficient updates by only sending the necessary changes.
struct ModifierDiff {
    pub from: Modifier,
    pub to: Modifier,
}

impl ModifierDiff {
    fn queue<W>(self, mut w: W) -> io::Result<()>
    where
        W: io::Write,
    {
        //use crossterm::Attribute;
        let removed = self.from - self.to;
        if removed.contains(Modifier::REVERSED) {
            queue!(w, SetAttribute(CAttribute::NoReverse))?;
        }
        if removed.contains(Modifier::BOLD) {
            queue!(w, SetAttribute(CAttribute::NormalIntensity))?;
            if self.to.contains(Modifier::DIM) {
                queue!(w, SetAttribute(CAttribute::Dim))?;
            }
        }
        if removed.contains(Modifier::ITALIC) {
            queue!(w, SetAttribute(CAttribute::NoItalic))?;
        }
        if removed.contains(Modifier::UNDERLINED) {
            queue!(w, SetAttribute(CAttribute::NoUnderline))?;
        }
        if removed.contains(Modifier::DIM) {
            queue!(w, SetAttribute(CAttribute::NormalIntensity))?;
        }
        if removed.contains(Modifier::CROSSED_OUT) {
            queue!(w, SetAttribute(CAttribute::NotCrossedOut))?;
        }
        if removed.contains(Modifier::SLOW_BLINK) || removed.contains(Modifier::RAPID_BLINK) {
            queue!(w, SetAttribute(CAttribute::NoBlink))?;
        }

        let added = self.to - self.from;
        if added.contains(Modifier::REVERSED) {
            queue!(w, SetAttribute(CAttribute::Reverse))?;
        }
        if added.contains(Modifier::BOLD) {
            queue!(w, SetAttribute(CAttribute::Bold))?;
        }
        if added.contains(Modifier::ITALIC) {
            queue!(w, SetAttribute(CAttribute::Italic))?;
        }
        if added.contains(Modifier::UNDERLINED) {
            queue!(w, SetAttribute(CAttribute::Underlined))?;
        }
        if added.contains(Modifier::DIM) {
            queue!(w, SetAttribute(CAttribute::Dim))?;
        }
        if added.contains(Modifier::CROSSED_OUT) {
            queue!(w, SetAttribute(CAttribute::CrossedOut))?;
        }
        if added.contains(Modifier::SLOW_BLINK) {
            queue!(w, SetAttribute(CAttribute::SlowBlink))?;
        }
        if added.contains(Modifier::RAPID_BLINK) {
            queue!(w, SetAttribute(CAttribute::RapidBlink))?;
        }

        Ok(())
    }
}

impl From<CAttribute> for Modifier {
    fn from(value: CAttribute) -> Self {
        // `Attribute*s*` (note the *s*) contains multiple `Attribute`
        // We convert `Attribute` to `Attribute*s*` (containing only 1 value) to avoid implementing
        // the conversion again
        Self::from(CAttributes::from(value))
    }
}

impl From<CAttributes> for Modifier {
    fn from(value: CAttributes) -> Self {
        let mut res = Self::empty();

        if value.has(CAttribute::Bold) {
            res |= Self::BOLD;
        }
        if value.has(CAttribute::Dim) {
            res |= Self::DIM;
        }
        if value.has(CAttribute::Italic) {
            res |= Self::ITALIC;
        }
        if value.has(CAttribute::Underlined)
            || value.has(CAttribute::DoubleUnderlined)
            || value.has(CAttribute::Undercurled)
            || value.has(CAttribute::Underdotted)
            || value.has(CAttribute::Underdashed)
        {
            res |= Self::UNDERLINED;
        }
        if value.has(CAttribute::SlowBlink) {
            res |= Self::SLOW_BLINK;
        }
        if value.has(CAttribute::RapidBlink) {
            res |= Self::RAPID_BLINK;
        }
        if value.has(CAttribute::Reverse) {
            res |= Self::REVERSED;
        }
        if value.has(CAttribute::Hidden) {
            res |= Self::HIDDEN;
        }
        if value.has(CAttribute::CrossedOut) {
            res |= Self::CROSSED_OUT;
        }

        res
    }
}

impl From<ContentStyle> for Style {
    fn from(value: ContentStyle) -> Self {
        let mut sub_modifier = Modifier::empty();

        if value.attributes.has(CAttribute::NoBold) {
            sub_modifier |= Modifier::BOLD;
        }
        if value.attributes.has(CAttribute::NoItalic) {
            sub_modifier |= Modifier::ITALIC;
        }
        if value.attributes.has(CAttribute::NotCrossedOut) {
            sub_modifier |= Modifier::CROSSED_OUT;
        }
        if value.attributes.has(CAttribute::NoUnderline) {
            sub_modifier |= Modifier::UNDERLINED;
        }
        if value.attributes.has(CAttribute::NoHidden) {
            sub_modifier |= Modifier::HIDDEN;
        }
        if value.attributes.has(CAttribute::NoBlink) {
            sub_modifier |= Modifier::RAPID_BLINK | Modifier::SLOW_BLINK;
        }
        if value.attributes.has(CAttribute::NoReverse) {
            sub_modifier |= Modifier::REVERSED;
        }

        Self {
            fg: value.foreground_color.map(Into::into),
            bg: value.background_color.map(Into::into),
            #[cfg(feature = "underline-color")]
            underline_color: value.underline_color.map(Into::into),
            add_modifier: value.attributes.into(),
            sub_modifier,
        }
    }
}

#[cfg(test)]
mod tests {
    use super::*;

    #[test]
    fn from_crossterm_color() {
        assert_eq!(Color::from(CColor::Reset), Color::Reset);
        assert_eq!(Color::from(CColor::Black), Color::Black);
        assert_eq!(Color::from(CColor::DarkGrey), Color::DarkGray);
        assert_eq!(Color::from(CColor::Red), Color::LightRed);
        assert_eq!(Color::from(CColor::DarkRed), Color::Red);
        assert_eq!(Color::from(CColor::Green), Color::LightGreen);
        assert_eq!(Color::from(CColor::DarkGreen), Color::Green);
        assert_eq!(Color::from(CColor::Yellow), Color::LightYellow);
        assert_eq!(Color::from(CColor::DarkYellow), Color::Yellow);
        assert_eq!(Color::from(CColor::Blue), Color::LightBlue);
        assert_eq!(Color::from(CColor::DarkBlue), Color::Blue);
        assert_eq!(Color::from(CColor::Magenta), Color::LightMagenta);
        assert_eq!(Color::from(CColor::DarkMagenta), Color::Magenta);
        assert_eq!(Color::from(CColor::Cyan), Color::LightCyan);
        assert_eq!(Color::from(CColor::DarkCyan), Color::Cyan);
        assert_eq!(Color::from(CColor::White), Color::White);
        assert_eq!(Color::from(CColor::Grey), Color::Gray);
        assert_eq!(
            Color::from(CColor::Rgb { r: 0, g: 0, b: 0 }),
            Color::Rgb(0, 0, 0)
        );
        assert_eq!(
            Color::from(CColor::Rgb {
                r: 10,
                g: 20,
                b: 30
            }),
            Color::Rgb(10, 20, 30)
        );
        assert_eq!(Color::from(CColor::AnsiValue(32)), Color::Indexed(32));
        assert_eq!(Color::from(CColor::AnsiValue(37)), Color::Indexed(37));
    }

    mod modifier {
        use super::*;

        #[test]
        fn from_crossterm_attribute() {
            assert_eq!(Modifier::from(CAttribute::Reset), Modifier::empty());
            assert_eq!(Modifier::from(CAttribute::Bold), Modifier::BOLD);
            assert_eq!(Modifier::from(CAttribute::Italic), Modifier::ITALIC);
            assert_eq!(Modifier::from(CAttribute::Underlined), Modifier::UNDERLINED);
            assert_eq!(
                Modifier::from(CAttribute::DoubleUnderlined),
                Modifier::UNDERLINED
            );
            assert_eq!(
                Modifier::from(CAttribute::Underdotted),
                Modifier::UNDERLINED
            );
            assert_eq!(Modifier::from(CAttribute::Dim), Modifier::DIM);
            assert_eq!(
                Modifier::from(CAttribute::NormalIntensity),
                Modifier::empty()
            );
            assert_eq!(
                Modifier::from(CAttribute::CrossedOut),
                Modifier::CROSSED_OUT
            );
            assert_eq!(Modifier::from(CAttribute::NoUnderline), Modifier::empty());
            assert_eq!(Modifier::from(CAttribute::OverLined), Modifier::empty());
            assert_eq!(Modifier::from(CAttribute::SlowBlink), Modifier::SLOW_BLINK);
            assert_eq!(
                Modifier::from(CAttribute::RapidBlink),
                Modifier::RAPID_BLINK
            );
            assert_eq!(Modifier::from(CAttribute::Hidden), Modifier::HIDDEN);
            assert_eq!(Modifier::from(CAttribute::NoHidden), Modifier::empty());
            assert_eq!(Modifier::from(CAttribute::Reverse), Modifier::REVERSED);
        }

        #[test]
        fn from_crossterm_attributes() {
            assert_eq!(
                Modifier::from(CAttributes::from(CAttribute::Bold)),
                Modifier::BOLD
            );
            assert_eq!(
                Modifier::from(CAttributes::from(
                    [CAttribute::Bold, CAttribute::Italic].as_ref()
                )),
                Modifier::BOLD | Modifier::ITALIC
            );
            assert_eq!(
                Modifier::from(CAttributes::from(
                    [CAttribute::Bold, CAttribute::NotCrossedOut].as_ref()
                )),
                Modifier::BOLD
            );
            assert_eq!(
                Modifier::from(CAttributes::from(
                    [CAttribute::Dim, CAttribute::Underdotted].as_ref()
                )),
                Modifier::DIM | Modifier::UNDERLINED
            );
            assert_eq!(
                Modifier::from(CAttributes::from(
                    [CAttribute::Dim, CAttribute::SlowBlink, CAttribute::Italic].as_ref()
                )),
                Modifier::DIM | Modifier::SLOW_BLINK | Modifier::ITALIC
            );
            assert_eq!(
                Modifier::from(CAttributes::from(
                    [
                        CAttribute::Hidden,
                        CAttribute::NoUnderline,
                        CAttribute::NotCrossedOut
                    ]
                    .as_ref()
                )),
                Modifier::HIDDEN
            );
            assert_eq!(
                Modifier::from(CAttributes::from(CAttribute::Reverse)),
                Modifier::REVERSED
            );
            assert_eq!(
                Modifier::from(CAttributes::from(CAttribute::Reset)),
                Modifier::empty()
            );
            assert_eq!(
                Modifier::from(CAttributes::from(
                    [CAttribute::RapidBlink, CAttribute::CrossedOut].as_ref()
                )),
                Modifier::RAPID_BLINK | Modifier::CROSSED_OUT
            );
        }
    }

    #[test]
    fn from_crossterm_content_style() {
        assert_eq!(Style::from(ContentStyle::default()), Style::default());
        assert_eq!(
            Style::from(ContentStyle {
                foreground_color: Some(CColor::DarkYellow),
                ..Default::default()
            }),
            Style::default().fg(Color::Yellow)
        );
        assert_eq!(
            Style::from(ContentStyle {
                background_color: Some(CColor::DarkYellow),
                ..Default::default()
            }),
            Style::default().bg(Color::Yellow)
        );
        assert_eq!(
            Style::from(ContentStyle {
                attributes: CAttributes::from(CAttribute::Bold),
                ..Default::default()
            }),
            Style::default().add_modifier(Modifier::BOLD)
        );
        assert_eq!(
            Style::from(ContentStyle {
                attributes: CAttributes::from(CAttribute::NoBold),
                ..Default::default()
            }),
            Style::default().remove_modifier(Modifier::BOLD)
        );
        assert_eq!(
            Style::from(ContentStyle {
                attributes: CAttributes::from(CAttribute::Italic),
                ..Default::default()
            }),
            Style::default().add_modifier(Modifier::ITALIC)
        );
        assert_eq!(
            Style::from(ContentStyle {
                attributes: CAttributes::from(CAttribute::NoItalic),
                ..Default::default()
            }),
            Style::default().remove_modifier(Modifier::ITALIC)
        );
        assert_eq!(
            Style::from(ContentStyle {
                attributes: CAttributes::from([CAttribute::Bold, CAttribute::Italic].as_ref()),
                ..Default::default()
            }),
            Style::default()
                .add_modifier(Modifier::BOLD)
                .add_modifier(Modifier::ITALIC)
        );
        assert_eq!(
            Style::from(ContentStyle {
                attributes: CAttributes::from([CAttribute::NoBold, CAttribute::NoItalic].as_ref()),
                ..Default::default()
            }),
            Style::default()
                .remove_modifier(Modifier::BOLD)
                .remove_modifier(Modifier::ITALIC)
        );
    }

    #[test]
    #[cfg(feature = "underline-color")]
    fn from_crossterm_content_style_underline() {
        assert_eq!(
            Style::from(ContentStyle {
                underline_color: Some(CColor::DarkRed),
                ..Default::default()
            }),
            Style::default().underline_color(Color::Red)
        );
    }
}<|MERGE_RESOLUTION|>--- conflicted
+++ resolved
@@ -19,11 +19,7 @@
         },
         terminal::{self, Clear},
     },
-<<<<<<< HEAD
-    layout::Size,
-=======
-    layout::{Position, Rect, Size},
->>>>>>> 41a91000
+    layout::{Position, Size},
     style::{Color, Modifier, Style},
 };
 
