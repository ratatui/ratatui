#![warn(missing_docs)]
//! This module provides the backend implementations for different terminal libraries.
//!
//! It defines the [`Backend`] trait which is used to abstract over the specific terminal library
//! being used.
//!
//! Supported terminal backends:
//! - [Crossterm]: enable the `crossterm` feature (enabled by default) and use [`CrosstermBackend`]
//! - [Termion]: enable the `termion` feature and use [`TermionBackend`]
//! - [Termwiz]: enable the `termwiz` feature and use [`TermwizBackend`]
//!
//! Additionally, a [`TestBackend`] is provided for testing purposes.
//!
//! See the [Backend Comparison] section of the [Ratatui Website] for more details on the different
//! backends.
//!
//! Each backend supports a number of features, such as [raw mode](#raw-mode), [alternate
//! screen](#alternate-screen), and [mouse capture](#mouse-capture). These features are generally
//! not enabled by default, and must be enabled by the application before they can be used. See the
//! documentation for each backend for more details.
//!
//! Note: most applications should use the [`Terminal`] struct instead of directly calling methods
//! on the backend.
//!
//! # Example
//!
//! ```rust,no_run
//! use std::io::stdout;
//!
//! use ratatui::prelude::*;
//!
//! let backend = CrosstermBackend::new(stdout());
//! let mut terminal = Terminal::new(backend)?;
//! terminal.clear()?;
//! terminal.draw(|frame| {
//!     // -- snip --
//! })?;
//! # std::io::Result::Ok(())
//! ```
//!
//! See the the [Examples] directory for more examples.
//!
//! # Raw Mode
//!
//! Raw mode is a mode where the terminal does not perform any processing or handling of the input
//! and output. This means that features such as echoing input characters, line buffering, and
//! special character processing (e.g., CTRL-C for SIGINT) are disabled. This is useful for
//! applications that want to have complete control over the terminal input and output, processing
//! each keystroke themselves.
//!
//! For example, in raw mode, the terminal will not perform line buffering on the input, so the
//! application will receive each key press as it is typed, instead of waiting for the user to
//! press enter. This makes it suitable for real-time applications like text editors,
//! terminal-based games, and more.
//!
//! Each backend handles raw mode differently, so the behavior may vary depending on the backend
//! being used. Be sure to consult the backend's specific documentation for exact details on how it
//! implements raw mode.

//! # Alternate Screen
//!
//! The alternate screen is a separate buffer that some terminals provide, distinct from the main
//! screen. When activated, the terminal will display the alternate screen, hiding the current
//! content of the main screen. Applications can write to this screen as if it were the regular
//! terminal display, but when the application exits, the terminal will switch back to the main
//! screen, and the contents of the alternate screen will be cleared. This is useful for
//! applications like text editors or terminal games that want to use the full terminal window
//! without disrupting the command line or other terminal content.
//!
//! This creates a seamless transition between the application and the regular terminal session, as
//! the content displayed before launching the application will reappear after the application
//! exits.
//!
//! Note that not all terminal emulators support the alternate screen, and even those that do may
//! handle it differently. As a result, the behavior may vary depending on the backend being used.
//! Always consult the specific backend's documentation to understand how it implements the
//! alternate screen.
//!
//! # Mouse Capture
//!
//! Mouse capture is a mode where the terminal captures mouse events such as clicks, scrolls, and
//! movement, and sends them to the application as special sequences or events. This enables the
//! application to handle and respond to mouse actions, providing a more interactive and graphical
//! user experience within the terminal. It's particularly useful for applications like
//! terminal-based games, text editors, or other programs that require more direct interaction from
//! the user.
//!
//! Each backend handles mouse capture differently, with variations in the types of events that can
//! be captured and how they are represented. As such, the behavior may vary depending on the
//! backend being used, and developers should consult the specific backend's documentation to
//! understand how it implements mouse capture.
//!
//! [`TermionBackend`]: termion/struct.TermionBackend.html
//! [`Terminal`]: crate::terminal::Terminal
//! [`TermionBackend`]: termion/struct.TermionBackend.html
//! [Crossterm]: https://crates.io/crates/crossterm
//! [Termion]: https://crates.io/crates/termion
//! [Termwiz]: https://crates.io/crates/termwiz
//! [Examples]: https://github.com/ratatui-org/ratatui/tree/main/examples/README.md
//! [Backend Comparison]:
//!     https://ratatui.rs/concepts/backends/comparison/
//! [Ratatui Website]: https://ratatui-org.github.io/ratatui-book
use std::io;

use strum::{Display, EnumString};

<<<<<<< HEAD
use crate::{
    buffer::Cell,
    layout::{Position, Rect, Size},
};
=======
use crate::{buffer::Cell, layout::Size};
>>>>>>> fe4eeab6

#[cfg(feature = "termion")]
mod termion;
#[cfg(feature = "termion")]
pub use self::termion::TermionBackend;

#[cfg(feature = "crossterm")]
mod crossterm;
#[cfg(feature = "crossterm")]
pub use self::crossterm::CrosstermBackend;

#[cfg(feature = "termwiz")]
mod termwiz;
#[cfg(feature = "termwiz")]
pub use self::termwiz::TermwizBackend;

mod test;
pub use self::test::TestBackend;

/// Enum representing the different types of clearing operations that can be performed
/// on the terminal screen.
#[derive(Debug, Display, EnumString, Clone, Copy, Eq, PartialEq, Hash)]
pub enum ClearType {
    /// Clear the entire screen.
    All,
    /// Clear everything after the cursor.
    AfterCursor,
    /// Clear everything before the cursor.
    BeforeCursor,
    /// Clear the current line.
    CurrentLine,
    /// Clear everything from the cursor until the next newline.
    UntilNewLine,
}

/// The window size in characters (columns / rows) as well as pixels.
#[derive(Debug, Clone, Copy, Eq, PartialEq, Hash)]
pub struct WindowSize {
    /// Size of the window in characters (columns / rows).
    pub columns_rows: Size,
    /// Size of the window in pixels.
    ///
    /// The `pixels` fields may not be implemented by all terminals and return `0,0`. See
    /// <https://man7.org/linux/man-pages/man4/tty_ioctl.4.html> under section "Get and set window
    /// size" / TIOCGWINSZ where the fields are commented as "unused".
    pub pixels: Size,
}

/// The `Backend` trait provides an abstraction over different terminal libraries. It defines the
/// methods required to draw content, manipulate the cursor, and clear the terminal screen.
///
/// Most applications should not need to interact with the `Backend` trait directly as the
/// [`Terminal`] struct provides a higher level interface for interacting with the terminal.
///
/// [`Terminal`]: crate::terminal::Terminal
pub trait Backend {
    /// Draw the given content to the terminal screen.
    ///
    /// The content is provided as an iterator over `(u16, u16, &Cell)` tuples, where the first two
    /// elements represent the x and y coordinates, and the third element is a reference to the
    /// [`Cell`] to be drawn.
    fn draw<'a, I>(&mut self, content: I) -> io::Result<()>
    where
        I: Iterator<Item = (u16, u16, &'a Cell)>;

    /// Insert `n` line breaks to the terminal screen.
    ///
    /// This method is optional and may not be implemented by all backends.
    fn append_lines(&mut self, _n: u16) -> io::Result<()> {
        Ok(())
    }

    /// Hide the cursor on the terminal screen.
    ///
    ///
    /// See also [`show_cursor`].
    /// # Example
    ///
    /// ```rust
    /// # use ratatui::backend::{Backend, TestBackend};
    /// # let mut backend = TestBackend::new(80, 25);
    /// backend.hide_cursor()?;
    /// // do something with hidden cursor
    /// backend.show_cursor()?;
    /// # std::io::Result::Ok(())
    /// ```
    ///
    /// [`show_cursor`]: Self::show_cursor
    fn hide_cursor(&mut self) -> io::Result<()>;

    /// Show the cursor on the terminal screen.
    ///
    /// See [`hide_cursor`] for an example.
    ///
    /// [`hide_cursor`]: Self::hide_cursor
    fn show_cursor(&mut self) -> io::Result<()>;

    /// Get the current cursor position on the terminal screen.
    ///
    /// The returned tuple contains the x and y coordinates of the cursor.
    /// The origin (0, 0) is at the top left corner of the screen.
    ///
    /// See [`set_cursor_position`] for an example.
    ///
    /// [`set_cursor_position`]: Self::set_cursor_position
    fn get_cursor_position(&mut self) -> io::Result<Position>;

    /// Set the cursor position on the terminal screen to the given x and y coordinates.
    ///
    /// The origin (0, 0) is at the top left corner of the screen.
    ///
    /// # Example
    ///
    /// ```rust
    /// # use ratatui::backend::{Backend, TestBackend};
    /// # use ratatui::layout::Position;
    /// # let mut backend = TestBackend::new(80, 25);
    /// backend.set_cursor_position(Position { x: 10, y: 20 })?;
    /// assert_eq!(backend.get_cursor_position()?, Position { x: 10, y: 20 });
    /// # std::io::Result::Ok(())
    /// ```
    fn set_cursor_position<P: Into<Position>>(&mut self, position: P) -> io::Result<()>;

    /// Get the current cursor position on the terminal screen.
    ///
    /// The returned tuple contains the x and y coordinates of the cursor. The origin
    /// (0, 0) is at the top left corner of the screen.
    #[deprecated = "the method get_cursor_position indicates more clearly what about the cursor to get"]
    fn get_cursor(&mut self) -> io::Result<(u16, u16)> {
        let Position { x, y } = self.get_cursor_position()?;
        Ok((x, y))
    }

    /// Set the cursor position on the terminal screen to the given x and y coordinates.
    ///
    /// The origin (0, 0) is at the top left corner of the screen.
    #[deprecated = "the method set_cursor_position indicates more clearly what about the cursor to set"]
    fn set_cursor(&mut self, x: u16, y: u16) -> io::Result<()> {
        self.set_cursor_position(Position { x, y })
    }

    /// Clears the whole terminal screen
    ///
    /// # Example
    ///
    /// ```rust,no_run
    /// # use ratatui::backend::{Backend, TestBackend};
    /// # let mut backend = TestBackend::new(80, 25);
    /// backend.clear()?;
    /// # std::io::Result::Ok(())
    /// ```
    fn clear(&mut self) -> io::Result<()>;

    /// Clears a specific region of the terminal specified by the [`ClearType`] parameter
    ///
    /// This method is optional and may not be implemented by all backends. The default
    /// implementation calls [`clear`] if the `clear_type` is [`ClearType::All`] and returns an
    /// error otherwise.
    ///
    /// # Example
    ///
    /// ```rust,no_run
    /// # use ratatui::{prelude::*, backend::{TestBackend, ClearType}};
    /// # let mut backend = TestBackend::new(80, 25);
    /// backend.clear_region(ClearType::All)?;
    /// # std::io::Result::Ok(())
    /// ```
    ///
    /// # Errors
    ///
    /// This method will return an error if the terminal screen could not be cleared. It will also
    /// return an error if the `clear_type` is not supported by the backend.
    ///
    /// [`clear`]: Self::clear
    fn clear_region(&mut self, clear_type: ClearType) -> io::Result<()> {
        match clear_type {
            ClearType::All => self.clear(),
            ClearType::AfterCursor
            | ClearType::BeforeCursor
            | ClearType::CurrentLine
            | ClearType::UntilNewLine => Err(io::Error::new(
                io::ErrorKind::Other,
                format!("clear_type [{clear_type:?}] not supported with this backend"),
            )),
        }
    }

    /// Get the size of the terminal screen in columns/rows as a [`Size`].
    ///
    /// The returned [`Size`] contains the width and height of the terminal screen.
    ///
    /// # Example
    ///
    /// ```rust
    /// # use ratatui::{prelude::*, backend::TestBackend};
    /// let backend = TestBackend::new(80, 25);
    /// assert_eq!(backend.size()?, Size::new(80, 25));
    /// # std::io::Result::Ok(())
    /// ```
    fn size(&self) -> io::Result<Size>;

    /// Get the size of the terminal screen in columns/rows and pixels as a [`WindowSize`].
    ///
    /// The reason for this not returning only the pixel size, given the redundancy with the
    /// `size()` method, is that the underlying backends most likely get both values with one
    /// syscall, and the user is also most likely to need columns and rows along with pixel size.
    fn window_size(&mut self) -> io::Result<WindowSize>;

    /// Flush any buffered content to the terminal screen.
    fn flush(&mut self) -> io::Result<()>;
}

#[cfg(test)]
mod tests {
    use strum::ParseError;

    use super::*;

    #[test]
    fn clear_type_tostring() {
        assert_eq!(ClearType::All.to_string(), "All");
        assert_eq!(ClearType::AfterCursor.to_string(), "AfterCursor");
        assert_eq!(ClearType::BeforeCursor.to_string(), "BeforeCursor");
        assert_eq!(ClearType::CurrentLine.to_string(), "CurrentLine");
        assert_eq!(ClearType::UntilNewLine.to_string(), "UntilNewLine");
    }

    #[test]
    fn clear_type_from_str() {
        assert_eq!("All".parse::<ClearType>(), Ok(ClearType::All));
        assert_eq!(
            "AfterCursor".parse::<ClearType>(),
            Ok(ClearType::AfterCursor)
        );
        assert_eq!(
            "BeforeCursor".parse::<ClearType>(),
            Ok(ClearType::BeforeCursor)
        );
        assert_eq!(
            "CurrentLine".parse::<ClearType>(),
            Ok(ClearType::CurrentLine)
        );
        assert_eq!(
            "UntilNewLine".parse::<ClearType>(),
            Ok(ClearType::UntilNewLine)
        );
        assert_eq!("".parse::<ClearType>(), Err(ParseError::VariantNotFound));
    }
}<|MERGE_RESOLUTION|>--- conflicted
+++ resolved
@@ -104,14 +104,10 @@
 
 use strum::{Display, EnumString};
 
-<<<<<<< HEAD
 use crate::{
     buffer::Cell,
-    layout::{Position, Rect, Size},
+    layout::{Position, Size},
 };
-=======
-use crate::{buffer::Cell, layout::Size};
->>>>>>> fe4eeab6
 
 #[cfg(feature = "termion")]
 mod termion;
