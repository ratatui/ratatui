--- conflicted
+++ resolved
@@ -381,9 +381,6 @@
             if next_x > area.right() {
                 break;
             }
-<<<<<<< HEAD
-            buf[(current_x, y)].set_symbol(g.symbol).set_style(g.style);
-=======
 
             if i == 0 {
                 // the first grapheme is always set on the cell
@@ -407,23 +404,14 @@
                     .set_symbol(grapheme.symbol)
                     .set_style(grapheme.style);
             }
->>>>>>> f2fa1ae9
 
             // multi-width graphemes must clear the cells of characters that are hidden by the
             // grapheme, otherwise the hidden characters will be re-rendered if the grapheme is
             // overwritten.
-<<<<<<< HEAD
-            for i in (current_x + 1)..next_x {
-                buf[(i, y)].reset();
-                // it may seem odd that the style of the hidden cells are not set to the style of
-                // the grapheme, but this is how the existing buffer.set_span() method works.
-                // buf[(i, y)].set_style(g.style);
-=======
             for x_hidden in (x + 1)..next_x {
                 // it may seem odd that the style of the hidden cells are not set to the style of
                 // the grapheme, but this is how the existing buffer.set_span() method works.
                 buf.get_mut(x_hidden, y).reset();
->>>>>>> f2fa1ae9
             }
             x = next_x;
         }
