--- conflicted
+++ resolved
@@ -453,7 +453,6 @@
         self.spans.iter_mut()
     }
 
-<<<<<<< HEAD
     /// Returns a line that's truncated corresponding to it's alignment and result width
     #[must_use = "method returns the modified value"]
     pub fn truncated(&'a self, result_width: u16) -> Self {
@@ -486,7 +485,6 @@
             offset = 0;
         }
         truncated_line
-=======
     /// Adds a span to the line.
     ///
     /// `span` can be any type that is convertible into a `Span`. For example, you can pass a
@@ -502,7 +500,6 @@
     /// ```
     pub fn push_span<T: Into<Span<'a>>>(&mut self, span: T) {
         self.spans.push(span.into());
->>>>>>> 26af6504
     }
 }
 
