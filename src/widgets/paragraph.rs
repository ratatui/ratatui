--- conflicted
+++ resolved
@@ -31,11 +31,7 @@
 ///     "Third line".into(),
 /// ];
 /// Paragraph::new(text)
-<<<<<<< HEAD
-///     .block(Block::new().title_top("Paragraph").borders(Borders::ALL))
-=======
-///     .block(Block::bordered().title("Paragraph"))
->>>>>>> aa4260f9
+///     .block(Block::bordered().title_top("Paragraph"))
 ///     .style(Style::new().white().on_black())
 ///     .alignment(Alignment::Center)
 ///     .wrap(Wrap { trim: true });
@@ -130,15 +126,7 @@
     ///
     /// ```rust
     /// # use ratatui::{prelude::*, widgets::*};
-<<<<<<< HEAD
-    /// let paragraph = Paragraph::new("Hello, world!").block(
-    ///     Block::default()
-    ///         .title_top("Paragraph")
-    ///         .borders(Borders::ALL),
-    /// );
-=======
-    /// let paragraph = Paragraph::new("Hello, world!").block(Block::bordered().title("Paragraph"));
->>>>>>> aa4260f9
+    /// let paragraph = Paragraph::new("Hello, world!").block(Block::bordered().title_top("Paragraph"));
     /// ```
     #[must_use = "method moves the value of self and returns the modified value"]
     pub fn block(mut self, block: Block<'a>) -> Self {
@@ -535,12 +523,7 @@
         // We use the slightly unconventional "worlds" instead of "world" here to make sure when we
         // can truncate this without triggering the typos linter.
         let text = "Hello, worlds!";
-<<<<<<< HEAD
-        let truncated_paragraph =
-            Paragraph::new(text).block(Block::default().title_top("Title").borders(Borders::ALL));
-=======
-        let truncated_paragraph = Paragraph::new(text).block(Block::bordered().title("Title"));
->>>>>>> aa4260f9
+        let truncated_paragraph = Paragraph::new(text).block(Block::bordered().title_top("Title"));
         let wrapped_paragraph = truncated_paragraph.clone().wrap(Wrap { trim: false });
         let trimmed_paragraph = truncated_paragraph.clone().wrap(Wrap { trim: true });
 
@@ -639,16 +622,7 @@
 
     #[test]
     fn test_render_paragraph_with_block_with_bottom_title_and_border() {
-<<<<<<< HEAD
-        let block = Block::default()
-            .title_bottom("Title")
-            .borders(Borders::BOTTOM);
-=======
-        let block = Block::new()
-            .borders(Borders::BOTTOM)
-            .title_position(Position::Bottom)
-            .title("Title");
->>>>>>> aa4260f9
+        let block = Block::new().title_bottom("Title").borders(Borders::BOTTOM);
         let paragraph = Paragraph::new("Hello, world!").block(block);
 
         test_case(
