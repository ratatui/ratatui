use unicode_width::UnicodeWidthStr;

use crate::{
    prelude::*,
    style::Styled,
    text::StyledGrapheme,
    widgets::{
        reflow::{LineComposer, LineTruncator, WordWrapper, WrappedLine},
        Block,
    },
};

const fn get_line_offset(line_width: u16, text_area_width: u16, alignment: Alignment) -> u16 {
    match alignment {
        Alignment::Center => (text_area_width / 2).saturating_sub(line_width / 2),
        Alignment::Right => text_area_width.saturating_sub(line_width),
        Alignment::Left => 0,
    }
}

/// A widget to display some text.
///
/// It is used to display a block of text. The text can be styled and aligned. It can also be
/// wrapped to the next line if it is too long to fit in the given area.
///
/// The text can be any type that can be converted into a [`Text`]. By default, the text is styled
/// with [`Style::default()`], not wrapped, and aligned to the left.
///
/// The text can be wrapped to the next line if it is too long to fit in the given area. The
/// wrapping can be configured with the [`wrap`] method. For more complex wrapping, consider using
/// the [Textwrap crate].
///
/// The text can be aligned to the left, right, or center. The alignment can be configured with the
/// [`alignment`] method or with the [`left_aligned`], [`right_aligned`], and [`centered`] methods.
///
/// The text can be scrolled to show a specific part of the text. The scroll offset can be set with
/// the [`scroll`] method.
///
/// The text can be surrounded by a [`Block`] with a title and borders. The block can be configured
/// with the [`block`] method.
///
/// The style of the text can be set with the [`style`] method. This style will be applied to the
/// entire widget, including the block if one is present. Any style set on the block or text will be
/// added to this style. See the [`Style`] type for more information on how styles are combined.
///
/// Note: If neither wrapping or a block is needed, consider rendering the [`Text`], [`Line`], or
/// [`Span`] widgets directly.
///
/// [Textwrap crate]: https://crates.io/crates/textwrap
/// [`wrap`]: Self::wrap
/// [`alignment`]: Self::alignment
/// [`left_aligned`]: Self::left_aligned
/// [`right_aligned`]: Self::right_aligned
/// [`centered`]: Self::centered
/// [`scroll`]: Self::scroll
/// [`block`]: Self::block
/// [`style`]: Self::style
///
/// # Example
///
/// ```
/// use ratatui::{prelude::*, widgets::*};
///
/// let text = vec![
///     Line::from(vec![
///         Span::raw("First"),
///         Span::styled("line", Style::new().green().italic()),
///         ".".into(),
///     ]),
///     Line::from("Second line".red()),
///     "Third line".into(),
/// ];
/// Paragraph::new(text)
///     .block(Block::bordered().title("Paragraph"))
///     .style(Style::new().white().on_black())
///     .alignment(Alignment::Center)
///     .wrap(Wrap { trim: true });
/// ```
#[derive(Debug, Default, Clone, Eq, PartialEq, Hash)]
pub struct Paragraph<'a> {
    /// A block to wrap the widget in
    block: Option<Block<'a>>,
    /// Widget style
    style: Style,
    /// How to wrap the text
    wrap: Option<Wrap>,
    /// The text to display
    text: Text<'a>,
    /// Scroll
    scroll: Position,
    /// Alignment of the text
    alignment: Alignment,
}

/// Describes how to wrap text across lines.
///
/// ## Examples
///
/// ```
/// use ratatui::{prelude::*, widgets::*};
///
/// let bullet_points = Text::from(
///     r#"Some indented points:
///     - First thing goes here and is long so that it wraps
///     - Here is another point that is long enough to wrap"#,
/// );
///
/// // With leading spaces trimmed (window width of 30 chars):
/// Paragraph::new(bullet_points.clone()).wrap(Wrap { trim: true });
/// // Some indented points:
/// // - First thing goes here and is
/// // long so that it wraps
/// // - Here is another point that
/// // is long enough to wrap
///
/// // But without trimming, indentation is preserved:
/// Paragraph::new(bullet_points).wrap(Wrap { trim: false });
/// // Some indented points:
/// //     - First thing goes here
/// // and is long so that it wraps
/// //     - Here is another point
/// // that is long enough to wrap
/// ```
#[derive(Debug, Default, Clone, Copy, Eq, PartialEq, Hash)]
pub struct Wrap {
    /// Should leading whitespace be trimmed
    pub trim: bool,
}

type Horizontal = u16;
type Vertical = u16;

impl<'a> Paragraph<'a> {
    /// Creates a new [`Paragraph`] widget with the given text.
    ///
    /// The `text` parameter can be a [`Text`] or any type that can be converted into a [`Text`]. By
    /// default, the text is styled with [`Style::default()`], not wrapped, and aligned to the left.
    ///
    /// # Examples
    ///
    /// ```rust
    /// # use ratatui::{prelude::*, widgets::*};
    /// let paragraph = Paragraph::new("Hello, world!");
    /// let paragraph = Paragraph::new(String::from("Hello, world!"));
    /// let paragraph = Paragraph::new(Text::raw("Hello, world!"));
    /// let paragraph = Paragraph::new(Text::styled("Hello, world!", Style::default()));
    /// let paragraph = Paragraph::new(Line::from(vec!["Hello, ".into(), "world!".red()]));
    /// ```
    pub fn new<T>(text: T) -> Self
    where
        T: Into<Text<'a>>,
    {
        Self {
            block: None,
            style: Style::default(),
            wrap: None,
            text: text.into(),
            scroll: Position::ORIGIN,
            alignment: Alignment::Left,
        }
    }

    /// Surrounds the [`Paragraph`] widget with a [`Block`].
    ///
    /// # Example
    ///
    /// ```rust
    /// # use ratatui::{prelude::*, widgets::*};
    /// let paragraph = Paragraph::new("Hello, world!").block(Block::bordered().title("Paragraph"));
    /// ```
    #[must_use = "method moves the value of self and returns the modified value"]
    pub fn block(mut self, block: Block<'a>) -> Self {
        self.block = Some(block);
        self
    }

    /// Sets the style of the entire widget.
    ///
    /// `style` accepts any type that is convertible to [`Style`] (e.g. [`Style`], [`Color`], or
    /// your own type that implements [`Into<Style>`]).
    ///
    /// This applies to the entire widget, including the block if one is present. Any style set on
    /// the block or text will be added to this style.
    ///
    /// # Example
    ///
    /// ```rust
    /// # use ratatui::{prelude::*, widgets::*};
    /// let paragraph = Paragraph::new("Hello, world!").style(Style::new().red().on_white());
    /// ```
    #[must_use = "method moves the value of self and returns the modified value"]
    pub fn style<S: Into<Style>>(mut self, style: S) -> Self {
        self.style = style.into();
        self
    }

    /// Sets the wrapping configuration for the widget.
    ///
    /// See [`Wrap`] for more information on the different options.
    ///
    /// # Example
    ///
    /// ```rust
    /// # use ratatui::{prelude::*, widgets::*};
    /// let paragraph = Paragraph::new("Hello, world!").wrap(Wrap { trim: true });
    /// ```
    #[must_use = "method moves the value of self and returns the modified value"]
    pub const fn wrap(mut self, wrap: Wrap) -> Self {
        self.wrap = Some(wrap);
        self
    }

    /// Set the scroll offset for the given paragraph
    ///
    /// The scroll offset is a tuple of (y, x) offset. The y offset is the number of lines to
    /// scroll, and the x offset is the number of characters to scroll. The scroll offset is applied
    /// after the text is wrapped and aligned.
    ///
    /// Note: the order of the tuple is (y, x) instead of (x, y), which is different from general
    /// convention across the crate.
    ///
    /// For more information about future scrolling design and concerns, see [RFC: Design of
    /// Scrollable Widgets](https://github.com/ratatui-org/ratatui/issues/174) on GitHub.
    #[must_use = "method moves the value of self and returns the modified value"]
    pub const fn scroll(mut self, offset: (Vertical, Horizontal)) -> Self {
        self.scroll = Position {
            x: offset.1,
            y: offset.0,
        };
        self
    }

    /// Set the text alignment for the given paragraph
    ///
    /// The alignment is a variant of the [`Alignment`] enum which can be one of Left, Right, or
    /// Center. If no alignment is specified, the text in a paragraph will be left-aligned.
    ///
    /// # Example
    ///
    /// ```rust
    /// # use ratatui::{prelude::*, widgets::*};
    /// let paragraph = Paragraph::new("Hello World").alignment(Alignment::Center);
    /// ```
    #[must_use = "method moves the value of self and returns the modified value"]
    pub const fn alignment(mut self, alignment: Alignment) -> Self {
        self.alignment = alignment;
        self
    }

    /// Left-aligns the text in the given paragraph.
    ///
    /// Convenience shortcut for `Paragraph::alignment(Alignment::Left)`.
    ///
    /// # Examples
    ///
    /// ```rust
    /// # use ratatui::{prelude::*, widgets::*};
    /// let paragraph = Paragraph::new("Hello World").left_aligned();
    /// ```
    #[must_use = "method moves the value of self and returns the modified value"]
    pub const fn left_aligned(self) -> Self {
        self.alignment(Alignment::Left)
    }

    /// Center-aligns the text in the given paragraph.
    ///
    /// Convenience shortcut for `Paragraph::alignment(Alignment::Center)`.
    ///
    /// # Examples
    ///
    /// ```rust
    /// # use ratatui::{prelude::*, widgets::*};
    /// let paragraph = Paragraph::new("Hello World").centered();
    /// ```
    #[must_use = "method moves the value of self and returns the modified value"]
    pub const fn centered(self) -> Self {
        self.alignment(Alignment::Center)
    }

    /// Right-aligns the text in the given paragraph.
    ///
    /// Convenience shortcut for `Paragraph::alignment(Alignment::Right)`.
    ///
    /// # Examples
    ///
    /// ```rust
    /// # use ratatui::{prelude::*, widgets::*};
    /// let paragraph = Paragraph::new("Hello World").right_aligned();
    /// ```
    #[must_use = "method moves the value of self and returns the modified value"]
    pub const fn right_aligned(self) -> Self {
        self.alignment(Alignment::Right)
    }

    /// Calculates the number of lines needed to fully render.
    ///
    /// Given a max line width, this method calculates the number of lines that a paragraph will
    /// need in order to be fully rendered. For paragraphs that do not use wrapping, this count is
    /// simply the number of lines present in the paragraph.
    ///
    /// This method will also account for the [`Block`] if one is set through [`Self::block`].
    ///
    /// Note: The design for text wrapping is not stable and might affect this API.
    ///
    /// # Example
    ///
    /// ```ignore
    /// # use ratatui::{prelude::*, widgets::*};
    /// let paragraph = Paragraph::new("Hello World")
    ///     .wrap(Wrap { trim: false });
    /// assert_eq!(paragraph.line_count(20), 1);
    /// assert_eq!(paragraph.line_count(10), 2);
    /// ```
    #[instability::unstable(
        feature = "rendered-line-info",
        issue = "https://github.com/ratatui-org/ratatui/issues/293"
    )]
    pub fn line_count(&self, width: u16) -> usize {
        if width < 1 {
            return 0;
        }

        let (top, bottom) = self
            .block
            .as_ref()
            .map(Block::vertical_space)
            .unwrap_or_default();

        let count = if let Some(Wrap { trim }) = self.wrap {
            let styled = self.text.iter().map(|line| {
                let graphemes = line
                    .spans
                    .iter()
                    .flat_map(|span| span.styled_graphemes(self.style));
                let alignment = line.alignment.unwrap_or(self.alignment);
                (graphemes, alignment)
            });
            let mut line_composer = WordWrapper::new(styled, width, trim);
            let mut count = 0;
            while line_composer.next_line().is_some() {
                count += 1;
            }
            count
        } else {
            self.text.height()
        };

        count
            .saturating_add(top as usize)
            .saturating_add(bottom as usize)
    }

    /// Calculates the shortest line width needed to avoid any word being wrapped or truncated.
    ///
    /// Accounts for the [`Block`] if a block is set through [`Self::block`].
    ///
    /// Note: The design for text wrapping is not stable and might affect this API.
    ///
    /// # Example
    ///
    /// ```ignore
    /// # use ratatui::{prelude::*, widgets::*};
    /// let paragraph = Paragraph::new("Hello World");
    /// assert_eq!(paragraph.line_width(), 11);
    ///
    /// let paragraph = Paragraph::new("Hello World\nhi\nHello World!!!");
    /// assert_eq!(paragraph.line_width(), 14);
    /// ```
    #[instability::unstable(
        feature = "rendered-line-info",
        issue = "https://github.com/ratatui-org/ratatui/issues/293"
    )]
    pub fn line_width(&self) -> usize {
        let width = self.text.iter().map(Line::width).max().unwrap_or_default();
        let (left, right) = self
            .block
            .as_ref()
            .map(Block::horizontal_space)
            .unwrap_or_default();

        width
            .saturating_add(left as usize)
            .saturating_add(right as usize)
    }
}

impl Widget for Paragraph<'_> {
    fn render(self, area: Rect, buf: &mut Buffer) {
        self.render_ref(area, buf);
    }
}

impl WidgetRef for Paragraph<'_> {
    fn render_ref(&self, area: Rect, buf: &mut Buffer) {
        buf.set_style(area, self.style);
        self.block.render_ref(area, buf);
        let inner = self.block.inner_if_some(area);
        self.render_paragraph(inner, buf);
    }
}

impl Paragraph<'_> {
    fn render_paragraph(&self, text_area: Rect, buf: &mut Buffer) {
        if text_area.is_empty() {
            return;
        }

        buf.set_style(text_area, self.style);
        let styled = self.text.iter().map(|line| {
            let graphemes = line.styled_graphemes(self.text.style);
            let alignment = line.alignment.unwrap_or(self.alignment);
            (graphemes, alignment)
        });

        if let Some(Wrap { trim }) = self.wrap {
            let line_composer = WordWrapper::new(styled, text_area.width, trim);
            self.render_text(line_composer, text_area, buf);
        } else {
            let mut line_composer = LineTruncator::new(styled, text_area.width);
            line_composer.set_horizontal_offset(self.scroll.x);
            self.render_text(line_composer, text_area, buf);
        }
    }
}

impl<'a> Paragraph<'a> {
    fn render_text<C: LineComposer<'a>>(&self, mut composer: C, area: Rect, buf: &mut Buffer) {
        let mut y = 0;
        while let Some(WrappedLine {
            line: current_line,
            width: current_line_width,
            alignment: current_line_alignment,
        }) = composer.next_line()
        {
            if y >= self.scroll.y {
                let mut x = get_line_offset(current_line_width, area.width, current_line_alignment);
                for StyledGrapheme { symbol, style } in current_line {
                    let width = symbol.width();
                    if width == 0 {
                        continue;
                    }
                    // If the symbol is empty, the last char which rendered last time will
                    // leave on the line. It's a quick fix.
                    let symbol = if symbol.is_empty() { " " } else { symbol };
<<<<<<< HEAD
                    buf[(area.left() + x, area.top() + y - self.scroll.0)]
=======
                    buf.get_mut(area.left() + x, area.top() + y - self.scroll.y)
>>>>>>> f2fa1ae9
                        .set_symbol(symbol)
                        .set_style(*style);
                    x += width as u16;
                }
            }
            y += 1;
            if y >= area.height + self.scroll.y {
                break;
            }
        }
    }
}

impl<'a> Styled for Paragraph<'a> {
    type Item = Self;

    fn style(&self) -> Style {
        self.style
    }

    fn set_style<S: Into<Style>>(self, style: S) -> Self::Item {
        self.style(style)
    }
}

#[cfg(test)]
mod test {
    use super::*;
    use crate::{
        backend::TestBackend,
        widgets::{block::Position, Borders},
    };

    /// Tests the [`Paragraph`] widget against the expected [`Buffer`] by rendering it onto an equal
    /// area and comparing the rendered and expected content.
    /// This can be used for easy testing of varying configured paragraphs with the same expected
    /// buffer or any other test case really.
    #[track_caller]
    fn test_case(paragraph: &Paragraph, expected: &Buffer) {
        let backend = TestBackend::new(expected.area.width, expected.area.height);
        let mut terminal = Terminal::new(backend).unwrap();
        terminal
            .draw(|f| f.render_widget(paragraph.clone(), f.area()))
            .unwrap();
        terminal.backend().assert_buffer(expected);
    }

    #[test]
    fn zero_width_char_at_end_of_line() {
        let line = "foo\u{200B}";
        for paragraph in [
            Paragraph::new(line),
            Paragraph::new(line).wrap(Wrap { trim: false }),
            Paragraph::new(line).wrap(Wrap { trim: true }),
        ] {
            test_case(&paragraph, &Buffer::with_lines(["foo"]));
            test_case(&paragraph, &Buffer::with_lines(["foo   "]));
            test_case(&paragraph, &Buffer::with_lines(["foo   ", "      "]));
            test_case(&paragraph, &Buffer::with_lines(["foo", "   "]));
        }
    }

    #[test]
    fn test_render_empty_paragraph() {
        for paragraph in [
            Paragraph::new(""),
            Paragraph::new("").wrap(Wrap { trim: false }),
            Paragraph::new("").wrap(Wrap { trim: true }),
        ] {
            test_case(&paragraph, &Buffer::with_lines([" "]));
            test_case(&paragraph, &Buffer::with_lines(["          "]));
            test_case(&paragraph, &Buffer::with_lines(["     "; 10]));
            test_case(&paragraph, &Buffer::with_lines([" ", " "]));
        }
    }

    #[test]
    fn test_render_single_line_paragraph() {
        let text = "Hello, world!";
        for paragraph in [
            Paragraph::new(text),
            Paragraph::new(text).wrap(Wrap { trim: false }),
            Paragraph::new(text).wrap(Wrap { trim: true }),
        ] {
            test_case(&paragraph, &Buffer::with_lines(["Hello, world!  "]));
            test_case(&paragraph, &Buffer::with_lines(["Hello, world!"]));
            test_case(
                &paragraph,
                &Buffer::with_lines(["Hello, world!  ", "               "]),
            );
            test_case(
                &paragraph,
                &Buffer::with_lines(["Hello, world!", "             "]),
            );
        }
    }

    #[test]
    fn test_render_multi_line_paragraph() {
        let text = "This is a\nmultiline\nparagraph.";
        for paragraph in [
            Paragraph::new(text),
            Paragraph::new(text).wrap(Wrap { trim: false }),
            Paragraph::new(text).wrap(Wrap { trim: true }),
        ] {
            test_case(
                &paragraph,
                &Buffer::with_lines(["This is a ", "multiline ", "paragraph."]),
            );
            test_case(
                &paragraph,
                &Buffer::with_lines(["This is a      ", "multiline      ", "paragraph.     "]),
            );
            test_case(
                &paragraph,
                &Buffer::with_lines([
                    "This is a      ",
                    "multiline      ",
                    "paragraph.     ",
                    "               ",
                    "               ",
                ]),
            );
        }
    }

    #[test]
    fn test_render_paragraph_with_block() {
        // We use the slightly unconventional "worlds" instead of "world" here to make sure when we
        // can truncate this without triggering the typos linter.
        let text = "Hello, worlds!";
        let truncated_paragraph = Paragraph::new(text).block(Block::bordered().title("Title"));
        let wrapped_paragraph = truncated_paragraph.clone().wrap(Wrap { trim: false });
        let trimmed_paragraph = truncated_paragraph.clone().wrap(Wrap { trim: true });

        for paragraph in [&truncated_paragraph, &wrapped_paragraph, &trimmed_paragraph] {
            #[rustfmt::skip]
            test_case(
                paragraph,
                &Buffer::with_lines([
                    "┌Title─────────┐",
                    "│Hello, worlds!│",
                    "└──────────────┘",
                ]),
            );
            test_case(
                paragraph,
                &Buffer::with_lines([
                    "┌Title───────────┐",
                    "│Hello, worlds!  │",
                    "└────────────────┘",
                ]),
            );
            test_case(
                paragraph,
                &Buffer::with_lines([
                    "┌Title────────────┐",
                    "│Hello, worlds!   │",
                    "│                 │",
                    "└─────────────────┘",
                ]),
            );
        }

        test_case(
            &truncated_paragraph,
            &Buffer::with_lines([
                "┌Title───────┐",
                "│Hello, world│",
                "│            │",
                "└────────────┘",
            ]),
        );
        test_case(
            &wrapped_paragraph,
            &Buffer::with_lines([
                "┌Title──────┐",
                "│Hello,     │",
                "│worlds!    │",
                "└───────────┘",
            ]),
        );
        test_case(
            &trimmed_paragraph,
            &Buffer::with_lines([
                "┌Title──────┐",
                "│Hello,     │",
                "│worlds!    │",
                "└───────────┘",
            ]),
        );
    }

    #[test]
    fn test_render_line_styled() {
        let l0 = Line::raw("unformatted");
        let l1 = Line::styled("bold text", Style::new().bold());
        let l2 = Line::styled("cyan text", Style::new().cyan());
        let l3 = Line::styled("dim text", Style::new().dim());
        let paragraph = Paragraph::new(vec![l0, l1, l2, l3]);

        let mut expected =
            Buffer::with_lines(["unformatted", "bold text", "cyan text", "dim text"]);
        expected.set_style(Rect::new(0, 1, 9, 1), Style::new().bold());
        expected.set_style(Rect::new(0, 2, 9, 1), Style::new().cyan());
        expected.set_style(Rect::new(0, 3, 8, 1), Style::new().dim());

        test_case(&paragraph, &expected);
    }

    #[test]
    fn test_render_line_spans_styled() {
        let l0 = Line::default().spans([
            Span::styled("bold", Style::new().bold()),
            Span::raw(" and "),
            Span::styled("cyan", Style::new().cyan()),
        ]);
        let l1 = Line::default().spans([Span::raw("unformatted")]);
        let paragraph = Paragraph::new(vec![l0, l1]);

        let mut expected = Buffer::with_lines(["bold and cyan", "unformatted"]);
        expected.set_style(Rect::new(0, 0, 4, 1), Style::new().bold());
        expected.set_style(Rect::new(9, 0, 4, 1), Style::new().cyan());

        test_case(&paragraph, &expected);
    }

    #[test]
    fn test_render_paragraph_with_block_with_bottom_title_and_border() {
        let block = Block::new()
            .borders(Borders::BOTTOM)
            .title_position(Position::Bottom)
            .title("Title");
        let paragraph = Paragraph::new("Hello, world!").block(block);
        test_case(
            &paragraph,
            &Buffer::with_lines(["Hello, world!  ", "Title──────────"]),
        );
    }

    #[test]
    fn test_render_paragraph_with_word_wrap() {
        let text = "This is a long line of text that should wrap      and contains a superultramegagigalong word.";
        let wrapped_paragraph = Paragraph::new(text).wrap(Wrap { trim: false });
        let trimmed_paragraph = Paragraph::new(text).wrap(Wrap { trim: true });

        test_case(
            &wrapped_paragraph,
            &Buffer::with_lines([
                "This is a long line",
                "of text that should",
                "wrap      and      ",
                "contains a         ",
                "superultramegagigal",
                "ong word.          ",
            ]),
        );
        test_case(
            &wrapped_paragraph,
            &Buffer::with_lines([
                "This is a   ",
                "long line of",
                "text that   ",
                "should wrap ",
                "    and     ",
                "contains a  ",
                "superultrame",
                "gagigalong  ",
                "word.       ",
            ]),
        );

        test_case(
            &trimmed_paragraph,
            &Buffer::with_lines([
                "This is a long line",
                "of text that should",
                "wrap      and      ",
                "contains a         ",
                "superultramegagigal",
                "ong word.          ",
            ]),
        );
        test_case(
            &trimmed_paragraph,
            &Buffer::with_lines([
                "This is a   ",
                "long line of",
                "text that   ",
                "should wrap ",
                "and contains",
                "a           ",
                "superultrame",
                "gagigalong  ",
                "word.       ",
            ]),
        );
    }

    #[test]
    fn test_render_paragraph_with_line_truncation() {
        let text = "This is a long line of text that should be truncated.";
        let truncated_paragraph = Paragraph::new(text);

        test_case(
            &truncated_paragraph,
            &Buffer::with_lines(["This is a long line of"]),
        );
        test_case(
            &truncated_paragraph,
            &Buffer::with_lines(["This is a long line of te"]),
        );
        test_case(
            &truncated_paragraph,
            &Buffer::with_lines(["This is a long line of "]),
        );
        test_case(
            &truncated_paragraph.clone().scroll((0, 2)),
            &Buffer::with_lines(["is is a long line of te"]),
        );
    }

    #[test]
    fn test_render_paragraph_with_left_alignment() {
        let text = "Hello, world!";
        let truncated_paragraph = Paragraph::new(text).alignment(Alignment::Left);
        let wrapped_paragraph = truncated_paragraph.clone().wrap(Wrap { trim: false });
        let trimmed_paragraph = truncated_paragraph.clone().wrap(Wrap { trim: true });

        for paragraph in [&truncated_paragraph, &wrapped_paragraph, &trimmed_paragraph] {
            test_case(paragraph, &Buffer::with_lines(["Hello, world!  "]));
            test_case(paragraph, &Buffer::with_lines(["Hello, world!"]));
        }

        test_case(&truncated_paragraph, &Buffer::with_lines(["Hello, wor"]));
        test_case(
            &wrapped_paragraph,
            &Buffer::with_lines(["Hello,    ", "world!    "]),
        );
        test_case(
            &trimmed_paragraph,
            &Buffer::with_lines(["Hello,    ", "world!    "]),
        );
    }

    #[test]
    fn test_render_paragraph_with_center_alignment() {
        let text = "Hello, world!";
        let truncated_paragraph = Paragraph::new(text).alignment(Alignment::Center);
        let wrapped_paragraph = truncated_paragraph.clone().wrap(Wrap { trim: false });
        let trimmed_paragraph = truncated_paragraph.clone().wrap(Wrap { trim: true });

        for paragraph in [&truncated_paragraph, &wrapped_paragraph, &trimmed_paragraph] {
            test_case(paragraph, &Buffer::with_lines([" Hello, world! "]));
            test_case(paragraph, &Buffer::with_lines(["  Hello, world! "]));
            test_case(paragraph, &Buffer::with_lines(["  Hello, world!  "]));
            test_case(paragraph, &Buffer::with_lines(["Hello, world!"]));
        }

        test_case(&truncated_paragraph, &Buffer::with_lines(["Hello, wor"]));
        test_case(
            &wrapped_paragraph,
            &Buffer::with_lines(["  Hello,  ", "  world!  "]),
        );
        test_case(
            &trimmed_paragraph,
            &Buffer::with_lines(["  Hello,  ", "  world!  "]),
        );
    }

    #[test]
    fn test_render_paragraph_with_right_alignment() {
        let text = "Hello, world!";
        let truncated_paragraph = Paragraph::new(text).alignment(Alignment::Right);
        let wrapped_paragraph = truncated_paragraph.clone().wrap(Wrap { trim: false });
        let trimmed_paragraph = truncated_paragraph.clone().wrap(Wrap { trim: true });

        for paragraph in [&truncated_paragraph, &wrapped_paragraph, &trimmed_paragraph] {
            test_case(paragraph, &Buffer::with_lines(["  Hello, world!"]));
            test_case(paragraph, &Buffer::with_lines(["Hello, world!"]));
        }

        test_case(&truncated_paragraph, &Buffer::with_lines(["Hello, wor"]));
        test_case(
            &wrapped_paragraph,
            &Buffer::with_lines(["    Hello,", "    world!"]),
        );
        test_case(
            &trimmed_paragraph,
            &Buffer::with_lines(["    Hello,", "    world!"]),
        );
    }

    #[test]
    fn test_render_paragraph_with_scroll_offset() {
        let text = "This is a\ncool\nmultiline\nparagraph.";
        let truncated_paragraph = Paragraph::new(text).scroll((2, 0));
        let wrapped_paragraph = truncated_paragraph.clone().wrap(Wrap { trim: false });
        let trimmed_paragraph = truncated_paragraph.clone().wrap(Wrap { trim: true });

        for paragraph in [&truncated_paragraph, &wrapped_paragraph, &trimmed_paragraph] {
            test_case(
                paragraph,
                &Buffer::with_lines(["multiline   ", "paragraph.  ", "            "]),
            );
            test_case(paragraph, &Buffer::with_lines(["multiline   "]));
        }

        test_case(
            &truncated_paragraph.clone().scroll((2, 4)),
            &Buffer::with_lines(["iline   ", "graph.  "]),
        );
        test_case(
            &wrapped_paragraph,
            &Buffer::with_lines(["cool   ", "multili", "ne     "]),
        );
    }

    #[test]
    fn test_render_paragraph_with_zero_width_area() {
        let text = "Hello, world!";
        let area = Rect::new(0, 0, 0, 3);

        for paragraph in [
            Paragraph::new(text),
            Paragraph::new(text).wrap(Wrap { trim: false }),
            Paragraph::new(text).wrap(Wrap { trim: true }),
        ] {
            test_case(&paragraph, &Buffer::empty(area));
            test_case(&paragraph.clone().scroll((2, 4)), &Buffer::empty(area));
        }
    }

    #[test]
    fn test_render_paragraph_with_zero_height_area() {
        let text = "Hello, world!";
        let area = Rect::new(0, 0, 10, 0);

        for paragraph in [
            Paragraph::new(text),
            Paragraph::new(text).wrap(Wrap { trim: false }),
            Paragraph::new(text).wrap(Wrap { trim: true }),
        ] {
            test_case(&paragraph, &Buffer::empty(area));
            test_case(&paragraph.clone().scroll((2, 4)), &Buffer::empty(area));
        }
    }

    #[test]
    fn test_render_paragraph_with_styled_text() {
        let text = Line::from(vec![
            Span::styled("Hello, ", Style::default().fg(Color::Red)),
            Span::styled("world!", Style::default().fg(Color::Blue)),
        ]);

        let mut expected_buffer = Buffer::with_lines(["Hello, world!"]);
        expected_buffer.set_style(
            Rect::new(0, 0, 7, 1),
            Style::default().fg(Color::Red).bg(Color::Green),
        );
        expected_buffer.set_style(
            Rect::new(7, 0, 6, 1),
            Style::default().fg(Color::Blue).bg(Color::Green),
        );

        for paragraph in [
            Paragraph::new(text.clone()),
            Paragraph::new(text.clone()).wrap(Wrap { trim: false }),
            Paragraph::new(text.clone()).wrap(Wrap { trim: true }),
        ] {
            test_case(
                &paragraph.style(Style::default().bg(Color::Green)),
                &expected_buffer,
            );
        }
    }

    #[test]
    fn test_render_paragraph_with_special_characters() {
        let text = "Hello, <world>!";
        for paragraph in [
            Paragraph::new(text),
            Paragraph::new(text).wrap(Wrap { trim: false }),
            Paragraph::new(text).wrap(Wrap { trim: true }),
        ] {
            test_case(&paragraph, &Buffer::with_lines(["Hello, <world>!"]));
            test_case(&paragraph, &Buffer::with_lines(["Hello, <world>!     "]));
            test_case(
                &paragraph,
                &Buffer::with_lines(["Hello, <world>!     ", "                    "]),
            );
            test_case(
                &paragraph,
                &Buffer::with_lines(["Hello, <world>!", "               "]),
            );
        }
    }

    #[test]
    fn test_render_paragraph_with_unicode_characters() {
        let text = "こんにちは, 世界! 😃";
        let truncated_paragraph = Paragraph::new(text);
        let wrapped_paragraph = Paragraph::new(text).wrap(Wrap { trim: false });
        let trimmed_paragraph = Paragraph::new(text).wrap(Wrap { trim: true });

        for paragraph in [&truncated_paragraph, &wrapped_paragraph, &trimmed_paragraph] {
            test_case(paragraph, &Buffer::with_lines(["こんにちは, 世界! 😃"]));
            test_case(
                paragraph,
                &Buffer::with_lines(["こんにちは, 世界! 😃     "]),
            );
        }

        test_case(
            &truncated_paragraph,
            &Buffer::with_lines(["こんにちは, 世 "]),
        );
        test_case(
            &wrapped_paragraph,
            &Buffer::with_lines(["こんにちは,    ", "世界! 😃      "]),
        );
        test_case(
            &trimmed_paragraph,
            &Buffer::with_lines(["こんにちは,    ", "世界! 😃      "]),
        );
    }

    #[test]
    fn can_be_stylized() {
        assert_eq!(
            Paragraph::new("").black().on_white().bold().not_dim().style,
            Style::default()
                .fg(Color::Black)
                .bg(Color::White)
                .add_modifier(Modifier::BOLD)
                .remove_modifier(Modifier::DIM)
        );
    }

    #[test]
    fn widgets_paragraph_count_rendered_lines() {
        let paragraph = Paragraph::new("Hello World");
        assert_eq!(paragraph.line_count(20), 1);
        assert_eq!(paragraph.line_count(10), 1);
        let paragraph = Paragraph::new("Hello World").wrap(Wrap { trim: false });
        assert_eq!(paragraph.line_count(20), 1);
        assert_eq!(paragraph.line_count(10), 2);
        let paragraph = Paragraph::new("Hello World").wrap(Wrap { trim: true });
        assert_eq!(paragraph.line_count(20), 1);
        assert_eq!(paragraph.line_count(10), 2);

        let text = "Hello World ".repeat(100);
        let paragraph = Paragraph::new(text.trim());
        assert_eq!(paragraph.line_count(11), 1);
        assert_eq!(paragraph.line_count(6), 1);
        let paragraph = paragraph.wrap(Wrap { trim: false });
        assert_eq!(paragraph.line_count(11), 100);
        assert_eq!(paragraph.line_count(6), 200);
        let paragraph = paragraph.wrap(Wrap { trim: true });
        assert_eq!(paragraph.line_count(11), 100);
        assert_eq!(paragraph.line_count(6), 200);
    }

    #[test]
    fn widgets_paragraph_rendered_line_count_accounts_block() {
        let block = Block::new();
        let paragraph = Paragraph::new("Hello World").block(block);
        assert_eq!(paragraph.line_count(20), 1);
        assert_eq!(paragraph.line_count(10), 1);

        let block = Block::new().borders(Borders::TOP);
        let paragraph = paragraph.block(block);
        assert_eq!(paragraph.line_count(20), 2);
        assert_eq!(paragraph.line_count(10), 2);

        let block = Block::new().borders(Borders::BOTTOM);
        let paragraph = paragraph.block(block);
        assert_eq!(paragraph.line_count(20), 2);
        assert_eq!(paragraph.line_count(10), 2);

        let block = Block::new().borders(Borders::TOP | Borders::BOTTOM);
        let paragraph = paragraph.block(block);
        assert_eq!(paragraph.line_count(20), 3);
        assert_eq!(paragraph.line_count(10), 3);

        let block = Block::bordered();
        let paragraph = paragraph.block(block);
        assert_eq!(paragraph.line_count(20), 3);
        assert_eq!(paragraph.line_count(10), 3);

        let block = Block::bordered();
        let paragraph = paragraph.block(block).wrap(Wrap { trim: true });
        assert_eq!(paragraph.line_count(20), 3);
        assert_eq!(paragraph.line_count(10), 4);

        let block = Block::bordered();
        let paragraph = paragraph.block(block).wrap(Wrap { trim: false });
        assert_eq!(paragraph.line_count(20), 3);
        assert_eq!(paragraph.line_count(10), 4);

        let text = "Hello World ".repeat(100);
        let block = Block::new();
        let paragraph = Paragraph::new(text.trim()).block(block);
        assert_eq!(paragraph.line_count(11), 1);

        let block = Block::bordered();
        let paragraph = paragraph.block(block);
        assert_eq!(paragraph.line_count(11), 3);
        assert_eq!(paragraph.line_count(6), 3);

        let block = Block::new().borders(Borders::TOP);
        let paragraph = paragraph.block(block);
        assert_eq!(paragraph.line_count(11), 2);
        assert_eq!(paragraph.line_count(6), 2);

        let block = Block::new().borders(Borders::BOTTOM);
        let paragraph = paragraph.block(block);
        assert_eq!(paragraph.line_count(11), 2);
        assert_eq!(paragraph.line_count(6), 2);

        let block = Block::new().borders(Borders::LEFT | Borders::RIGHT);
        let paragraph = paragraph.block(block);
        assert_eq!(paragraph.line_count(11), 1);
        assert_eq!(paragraph.line_count(6), 1);
    }

    #[test]
    fn widgets_paragraph_line_width() {
        let paragraph = Paragraph::new("Hello World");
        assert_eq!(paragraph.line_width(), 11);
        let paragraph = Paragraph::new("Hello World").wrap(Wrap { trim: false });
        assert_eq!(paragraph.line_width(), 11);
        let paragraph = Paragraph::new("Hello World").wrap(Wrap { trim: true });
        assert_eq!(paragraph.line_width(), 11);

        let text = "Hello World ".repeat(100);
        let paragraph = Paragraph::new(text);
        assert_eq!(paragraph.line_width(), 1200);
        let paragraph = paragraph.wrap(Wrap { trim: false });
        assert_eq!(paragraph.line_width(), 1200);
        let paragraph = paragraph.wrap(Wrap { trim: true });
        assert_eq!(paragraph.line_width(), 1200);
    }

    #[test]
    fn widgets_paragraph_line_width_accounts_for_block() {
        let block = Block::bordered();
        let paragraph = Paragraph::new("Hello World").block(block);
        assert_eq!(paragraph.line_width(), 13);

        let block = Block::new().borders(Borders::LEFT);
        let paragraph = Paragraph::new("Hello World").block(block);
        assert_eq!(paragraph.line_width(), 12);

        let block = Block::new().borders(Borders::LEFT);
        let paragraph = Paragraph::new("Hello World")
            .block(block)
            .wrap(Wrap { trim: true });
        assert_eq!(paragraph.line_width(), 12);

        let block = Block::new().borders(Borders::LEFT);
        let paragraph = Paragraph::new("Hello World")
            .block(block)
            .wrap(Wrap { trim: false });
        assert_eq!(paragraph.line_width(), 12);
    }

    #[test]
    fn left_aligned() {
        let p = Paragraph::new("Hello, world!").left_aligned();
        assert_eq!(p.alignment, Alignment::Left);
    }

    #[test]
    fn centered() {
        let p = Paragraph::new("Hello, world!").centered();
        assert_eq!(p.alignment, Alignment::Center);
    }

    #[test]
    fn right_aligned() {
        let p = Paragraph::new("Hello, world!").right_aligned();
        assert_eq!(p.alignment, Alignment::Right);
    }

    /// Regression test for <https://github.com/ratatui-org/ratatui/issues/990>
    ///
    /// This test ensures that paragraphs with a block and styled text are rendered correctly.
    /// It has been simplified from the original issue but tests the same functionality.
    #[test]
    fn paragraph_block_text_style() {
        let text = Text::styled("Styled text", Color::Green);
        let paragraph = Paragraph::new(text).block(Block::bordered());

        let mut buf = Buffer::empty(Rect::new(0, 0, 20, 3));
        paragraph.render(Rect::new(0, 0, 20, 3), &mut buf);

        let mut expected = Buffer::with_lines([
            "┌──────────────────┐",
            "│Styled text       │",
            "└──────────────────┘",
        ]);
        expected.set_style(Rect::new(1, 1, 11, 1), Style::default().fg(Color::Green));
        assert_eq!(buf, expected);
    }
}<|MERGE_RESOLUTION|>--- conflicted
+++ resolved
@@ -442,11 +442,7 @@
                     // If the symbol is empty, the last char which rendered last time will
                     // leave on the line. It's a quick fix.
                     let symbol = if symbol.is_empty() { " " } else { symbol };
-<<<<<<< HEAD
-                    buf[(area.left() + x, area.top() + y - self.scroll.0)]
-=======
                     buf.get_mut(area.left() + x, area.top() + y - self.scroll.y)
->>>>>>> f2fa1ae9
                         .set_symbol(symbol)
                         .set_style(*style);
                     x += width as u16;
