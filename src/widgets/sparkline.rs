--- conflicted
+++ resolved
@@ -24,15 +24,7 @@
 /// use ratatui::{prelude::*, widgets::*};
 ///
 /// Sparkline::default()
-<<<<<<< HEAD
-///     .block(
-///         Block::default()
-///             .title_top("Sparkline")
-///             .borders(Borders::ALL),
-///     )
-=======
-///     .block(Block::bordered().title("Sparkline"))
->>>>>>> aa4260f9
+///     .block(Block::bordered().title_top("Sparkline"))
 ///     .data(&[0, 2, 3, 4, 1, 4, 10])
 ///     .max(5)
 ///     .direction(RenderDirection::RightToLeft)
