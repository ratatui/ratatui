--- conflicted
+++ resolved
@@ -17,11 +17,7 @@
 /// use ratatui::{prelude::*, widgets::*};
 ///
 /// Tabs::new(vec!["Tab1", "Tab2", "Tab3", "Tab4"])
-<<<<<<< HEAD
-///     .block(Block::default().title_top("Tabs").borders(Borders::ALL))
-=======
 ///     .block(Block::bordered().title("Tabs"))
->>>>>>> aa4260f9
 ///     .style(Style::default().white())
 ///     .highlight_style(Style::default().yellow())
 ///     .select(2)
@@ -418,13 +414,8 @@
 
     #[test]
     fn render_with_block() {
-<<<<<<< HEAD
         let tabs = Tabs::new(vec!["Tab1", "Tab2", "Tab3", "Tab4"])
-            .block(Block::default().title_top("Tabs").borders(Borders::ALL));
-=======
-        let tabs =
-            Tabs::new(vec!["Tab1", "Tab2", "Tab3", "Tab4"]).block(Block::bordered().title("Tabs"));
->>>>>>> aa4260f9
+            .block(Block::bordered().title_top("Tabs"));
         let mut expected = Buffer::with_lines(vec![
             "┌Tabs────────────────────────┐",
             "│ Tab1 │ Tab2 │ Tab3 │ Tab4  │",
