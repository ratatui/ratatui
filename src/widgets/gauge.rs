--- conflicted
+++ resolved
@@ -17,11 +17,7 @@
 /// use ratatui::{prelude::*, widgets::*};
 ///
 /// Gauge::default()
-<<<<<<< HEAD
-///     .block(Block::default().borders(Borders::ALL).title_top("Progress"))
-=======
-///     .block(Block::bordered().title("Progress"))
->>>>>>> aa4260f9
+///     .block(Block::bordered().title_top("Progress"))
 ///     .gauge_style(
 ///         Style::default()
 ///             .fg(Color::White)
@@ -253,11 +249,7 @@
 /// use ratatui::{prelude::*, widgets::*};
 ///
 /// LineGauge::default()
-<<<<<<< HEAD
-///     .block(Block::default().borders(Borders::ALL).title_top("Progress"))
-=======
-///     .block(Block::bordered().title("Progress"))
->>>>>>> aa4260f9
+///     .block(Block::bordered().title_top("Progress"))
 ///     .gauge_style(
 ///         Style::default()
 ///             .fg(Color::White)
