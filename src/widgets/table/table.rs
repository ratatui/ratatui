--- conflicted
+++ resolved
@@ -1,14 +1,9 @@
 use itertools::Itertools;
 
-<<<<<<< HEAD
-use super::*;
-use crate::{layout::Flex, prelude::*, style::Styled, widgets::Block};
-=======
 #[allow(unused_imports)] // `Cell` is used in the doc comment but not the code
 use super::Cell;
 use super::{HighlightSpacing, Row, TableState};
-use crate::{layout::Flex, prelude::*, widgets::Block};
->>>>>>> 8061813f
+use crate::{layout::Flex, prelude::*, style::Styled, widgets::Block};
 
 /// A widget to display data in formatted columns.
 ///
