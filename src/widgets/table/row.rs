<<<<<<< HEAD
use super::*;
use crate::{prelude::*, style::Styled};
=======
use super::Cell;
use crate::prelude::*;
>>>>>>> 8061813f

/// A single row of data to be displayed in a [`Table`] widget.
///
/// A `Row` is a collection of [`Cell`]s.
///
/// By default, a row has a height of 1 but you can change this using [`Row::height`].
///
/// You can set the style of the entire row using [`Row::style`]. This [`Style`] will be combined
/// with the [`Style`] of each individual [`Cell`] by adding the [`Style`] of the [`Cell`] to the
/// [`Style`] of the [`Row`].
///
/// # Examples
///
/// You can create `Row`s from simple strings.
///
/// ```rust
/// use ratatui::{prelude::*, widgets::*};
///
/// Row::new(vec!["Cell1", "Cell2", "Cell3"]);
/// ```
///
/// If you need a bit more control over individual cells, you can explicitly create [`Cell`]s:
///
/// ```rust
/// use ratatui::{prelude::*, widgets::*};
///
/// Row::new(vec![
///     Cell::from("Cell1"),
///     Cell::from("Cell2").style(Style::default().fg(Color::Yellow)),
/// ]);
/// ```
///
/// You can also construct a row from any type that can be converted into [`Text`]:
///
/// ```rust
/// use std::borrow::Cow;
///
/// use ratatui::{prelude::*, widgets::*};
///
/// Row::new(vec![
///     Cow::Borrowed("hello"),
///     Cow::Owned("world".to_uppercase()),
/// ]);
/// ```
///
/// An iterator whose item type is convertible into [`Text`] can be collected into a row.
///
/// ```rust
/// use ratatui::widgets::Row;
///
/// (0..10).map(|i| format!("{i}")).collect::<Row>();
/// ```
///
/// `Row` implements [`Styled`] which means you can use style shorthands from the [`Stylize`] trait
/// to set the style of the row concisely.
///
/// ```rust
/// use ratatui::{prelude::*, widgets::*};
/// let cells = vec!["Cell1", "Cell2", "Cell3"];
/// Row::new(cells).red().italic();
/// ```
///
/// [`Table`]: super::Table
#[derive(Debug, Default, Clone, Eq, PartialEq, Hash)]
pub struct Row<'a> {
    pub(crate) cells: Vec<Cell<'a>>,
    pub(crate) height: u16,
    pub(crate) top_margin: u16,
    pub(crate) bottom_margin: u16,
    pub(crate) style: Style,
}

impl<'a> Row<'a> {
    /// Creates a new [`Row`]
    ///
    /// The `cells` parameter accepts any value that can be converted into an iterator of anything
    /// that can be converted into a [`Cell`] (e.g. `Vec<&str>`, `&[Cell<'a>]`, `Vec<String>`, etc.)
    ///
    /// # Examples
    ///
    /// ```rust
    /// # use ratatui::{prelude::*, widgets::*};
    /// let row = Row::new(vec!["Cell 1", "Cell 2", "Cell 3"]);
    /// let row = Row::new(vec![
    ///     Cell::new("Cell 1"),
    ///     Cell::new("Cell 2"),
    ///     Cell::new("Cell 3"),
    /// ]);
    /// ```
    pub fn new<T>(cells: T) -> Self
    where
        T: IntoIterator,
        T::Item: Into<Cell<'a>>,
    {
        Self {
            cells: cells.into_iter().map(Into::into).collect(),
            height: 1,
            ..Default::default()
        }
    }

    /// Set the cells of the [`Row`]
    ///
    /// The `cells` parameter accepts any value that can be converted into an iterator of anything
    /// that can be converted into a [`Cell`] (e.g. `Vec<&str>`, `&[Cell<'a>]`, `Vec<String>`, etc.)
    ///
    /// This is a fluent setter method which must be chained or used as it consumes self
    ///
    /// # Examples
    ///
    /// ```rust
    /// # use ratatui::{prelude::*, widgets::*};
    /// let row = Row::default().cells(vec!["Cell 1", "Cell 2", "Cell 3"]);
    /// let row = Row::default().cells(vec![
    ///     Cell::new("Cell 1"),
    ///     Cell::new("Cell 2"),
    ///     Cell::new("Cell 3"),
    /// ]);
    /// ```
    #[must_use = "method moves the value of self and returns the modified value"]
    pub fn cells<T>(mut self, cells: T) -> Self
    where
        T: IntoIterator,
        T::Item: Into<Cell<'a>>,
    {
        self.cells = cells.into_iter().map(Into::into).collect();
        self
    }

    /// Set the fixed height of the [`Row`]
    ///
    /// Any [`Cell`] whose content has more lines than this height will see its content truncated.
    ///
    /// By default, the height is `1`.
    ///
    /// This is a fluent setter method which must be chained or used as it consumes self
    ///
    /// # Examples
    ///
    /// ```rust
    /// # use ratatui::{prelude::*, widgets::*};
    /// let cells = vec!["Cell 1\nline 2", "Cell 2", "Cell 3"];
    /// let row = Row::new(cells).height(2);
    /// ```
    #[must_use = "method moves the value of self and returns the modified value"]
    pub const fn height(mut self, height: u16) -> Self {
        self.height = height;
        self
    }

    /// Set the top margin. By default, the top margin is `0`.
    ///
    /// The top margin is the number of blank lines to be displayed before the row.
    ///
    /// This is a fluent setter method which must be chained or used as it consumes self
    ///
    /// # Examples
    ///
    /// ```rust
    /// # use ratatui::{prelude::*, widgets::*};
    /// # let cells = vec!["Cell 1", "Cell 2", "Cell 3"];
    /// let row = Row::default().top_margin(1);
    /// ```
    #[must_use = "method moves the value of self and returns the modified value"]
    pub const fn top_margin(mut self, margin: u16) -> Self {
        self.top_margin = margin;
        self
    }

    /// Set the bottom margin. By default, the bottom margin is `0`.
    ///
    /// The bottom margin is the number of blank lines to be displayed after the row.
    ///
    /// This is a fluent setter method which must be chained or used as it consumes self
    ///
    /// # Examples
    ///
    /// ```rust
    /// # use ratatui::{prelude::*, widgets::*};
    /// # let cells = vec!["Cell 1", "Cell 2", "Cell 3"];
    /// let row = Row::default().bottom_margin(1);
    /// ```
    #[must_use = "method moves the value of self and returns the modified value"]
    pub const fn bottom_margin(mut self, margin: u16) -> Self {
        self.bottom_margin = margin;
        self
    }

    /// Set the [`Style`] of the entire row
    ///
    /// `style` accepts any type that is convertible to [`Style`] (e.g. [`Style`], [`Color`], or
    /// your own type that implements [`Into<Style>`]).
    ///
    /// This [`Style`] can be overridden by the [`Style`] of a any individual [`Cell`] or by their
    /// [`Text`] content.
    ///
    /// This is a fluent setter method which must be chained or used as it consumes self
    ///
    /// # Examples
    ///
    /// ```rust
    /// # use ratatui::{prelude::*, widgets::*};
    /// let cells = vec!["Cell 1", "Cell 2", "Cell 3"];
    /// let row = Row::new(cells).style(Style::new().red().italic());
    /// ```
    ///
    /// `Row` also implements the [`Styled`] trait, which means you can use style shorthands from
    /// the [`Stylize`] trait to set the style of the widget more concisely.
    ///
    /// ```rust
    /// # use ratatui::{prelude::*, widgets::*};
    /// let cells = vec!["Cell 1", "Cell 2", "Cell 3"];
    /// let row = Row::new(cells).red().italic();
    /// ```
    #[must_use = "method moves the value of self and returns the modified value"]
    pub fn style<S: Into<Style>>(mut self, style: S) -> Self {
        self.style = style.into();
        self
    }
}

// private methods for rendering
impl Row<'_> {
    /// Returns the total height of the row.
    pub(crate) const fn height_with_margin(&self) -> u16 {
        self.height
            .saturating_add(self.top_margin)
            .saturating_add(self.bottom_margin)
    }
}

impl<'a> Styled for Row<'a> {
    type Item = Self;

    fn style(&self) -> Style {
        self.style
    }

    fn set_style<S: Into<Style>>(self, style: S) -> Self::Item {
        self.style(style)
    }
}

impl<'a, Item> FromIterator<Item> for Row<'a>
where
    Item: Into<Cell<'a>>,
{
    fn from_iter<IterCells: IntoIterator<Item = Item>>(cells: IterCells) -> Self {
        Self::new(cells)
    }
}

#[cfg(test)]
mod tests {
    use std::vec;

    use super::*;

    #[test]
    fn new() {
        let cells = vec![Cell::from("")];
        let row = Row::new(cells.clone());
        assert_eq!(row.cells, cells);
    }

    #[test]
    fn collect() {
        let cells = vec![Cell::from("")];
        let row: Row = cells.iter().cloned().collect();
        assert_eq!(row.cells, cells);
    }

    #[test]
    fn cells() {
        let cells = vec![Cell::from("")];
        let row = Row::default().cells(cells.clone());
        assert_eq!(row.cells, cells);
    }

    #[test]
    fn height() {
        let row = Row::default().height(2);
        assert_eq!(row.height, 2);
    }

    #[test]
    fn top_margin() {
        let row = Row::default().top_margin(1);
        assert_eq!(row.top_margin, 1);
    }

    #[test]
    fn bottom_margin() {
        let row = Row::default().bottom_margin(1);
        assert_eq!(row.bottom_margin, 1);
    }

    #[test]
    fn style() {
        let style = Style::default().red().italic();
        let row = Row::default().style(style);
        assert_eq!(row.style, style);
    }

    #[test]
    fn stylize() {
        assert_eq!(
            Row::new(vec![Cell::from("")])
                .black()
                .on_white()
                .bold()
                .not_italic()
                .style,
            Style::default()
                .fg(Color::Black)
                .bg(Color::White)
                .add_modifier(Modifier::BOLD)
                .remove_modifier(Modifier::ITALIC)
        );
    }
}<|MERGE_RESOLUTION|>--- conflicted
+++ resolved
@@ -1,10 +1,5 @@
-<<<<<<< HEAD
-use super::*;
+use super::Cell;
 use crate::{prelude::*, style::Styled};
-=======
-use super::Cell;
-use crate::prelude::*;
->>>>>>> 8061813f
 
 /// A single row of data to be displayed in a [`Table`] widget.
 ///
