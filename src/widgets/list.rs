--- conflicted
+++ resolved
@@ -687,8 +687,6 @@
         self
     }
 
-<<<<<<< HEAD
-=======
     /// Sets the number of items around the currently selected item that should be kept visible
     ///
     /// This is a fluent setter method which must be chained or used as it consumes self
@@ -708,49 +706,6 @@
         self
     }
 
-    /// Defines the list direction (up or down)
-    ///
-    /// Defines if the `List` is displayed *top to bottom* (default) or *bottom to top*. Use
-    /// [`Corner::BottomLeft`] to go *bottom to top*. **Any** other variant will go *top to bottom*.
-    /// If there is too few items to fill the screen, the list will stick to the starting edge.
-    ///
-    /// This is set to [`Corner::TopLeft`] by default.
-    ///
-    /// This is a fluent setter method which must be chained or used as it consumes self
-    ///
-    /// ## Note
-    ///
-    /// Despite its name, this method doesn't change the horizontal alignment, i.e. the `List`
-    /// **won't** start in a corner.
-    ///
-    /// # Example
-    ///
-    /// Same as default, i.e. *top to bottom*. Despite the name implying otherwise.
-    ///
-    /// ```rust
-    /// # use ratatui::{prelude::*, widgets::*};
-    /// # let items = ["Item 1"];
-    /// let list = List::new(items).start_corner(Corner::BottomRight);
-    /// ```
-    ///
-    /// Bottom to top
-    ///
-    /// ```rust
-    /// # use ratatui::{prelude::*, widgets::*};
-    /// # let items = ["Item 1"];
-    /// let list = List::new(items).start_corner(Corner::BottomLeft);
-    /// ```
-    #[must_use = "method moves the value of self and returns the modified value"]
-    #[deprecated(since = "0.25.0", note = "You should use `List::direction` instead.")]
-    pub fn start_corner(self, corner: Corner) -> Self {
-        if corner == Corner::BottomLeft {
-            self.direction(ListDirection::BottomToTop)
-        } else {
-            self.direction(ListDirection::TopToBottom)
-        }
-    }
-
->>>>>>> 257db625
     /// Returns the number of [`ListItem`]s in the list
     pub fn len(&self) -> usize {
         self.items.len()
@@ -1720,13 +1675,6 @@
 
     #[test]
     fn test_list_truncate_items() {
-<<<<<<< HEAD
-        let items = list_items(vec!["Item 0", "Item 1", "Item 2", "Item 3", "Item 4"]);
-        let list = List::new(items);
-        let buffer = render_widget(list, 10, 3);
-        let expected = Buffer::with_lines(vec!["Item 0    ", "Item 1    ", "Item 2    "]);
-        assert_buffer_eq!(buffer, expected);
-=======
         let list = List::new(["Item 0", "Item 1", "Item 2", "Item 3", "Item 4"]);
         let buffer = render_widget(list, 10, 3);
         #[rustfmt::skip]
@@ -1736,7 +1684,6 @@
             "Item 2    ",
         ]);
         assert_eq!(buffer, expected);
->>>>>>> 257db625
     }
 
     #[test]
