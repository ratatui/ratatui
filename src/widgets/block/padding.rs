/// Defines the padding for a [`Block`].
///
/// See the [`padding`] method of [`Block`] to configure its padding.
///
/// This concept is similar to [CSS padding].
///
/// **NOTE**: Terminal cells are often taller than they are wide, so to make horizontal and vertical
/// padding seem equal, doubling the horizontal padding is usually pretty good.
///
/// # Example
///
/// ```
/// use ratatui::{prelude::*, widgets::*};
///
/// Padding::uniform(1);
/// Padding::horizontal(2);
/// Padding::left(3);
/// Padding::proportional(4);
/// Padding::symmetric(5, 6);
/// ```
///
/// [`Block`]: crate::widgets::Block
/// [`padding`]: crate::widgets::Block::padding
/// [CSS padding]: https://developer.mozilla.org/en-US/docs/Web/CSS/padding
#[derive(Debug, Default, Clone, Copy, Eq, PartialEq, Ord, PartialOrd, Hash)]
pub struct Padding {
    /// Left padding
    pub left: u16,
    /// Right padding
    pub right: u16,
    /// Top padding
    pub top: u16,
    /// Bottom padding
    pub bottom: u16,
}

impl Padding {
    /// `Padding` with all fields set to `0`
    pub const ZERO: Self = Self {
        left: 0,
        right: 0,
        top: 0,
        bottom: 0,
    };

    /// Creates a new `Padding` by specifying every field individually.
    ///
    /// Note: the order of the fields does not match the order of the CSS properties.
    #[must_use]
    pub const fn new(left: u16, right: u16, top: u16, bottom: u16) -> Self {
        Self {
            left,
            right,
            top,
            bottom,
        }
    }

    /// Creates a `Padding` with all fields set to `0`.
<<<<<<< HEAD
    #[must_use]
=======
    #[deprecated = "use Padding::ZERO"]
>>>>>>> 42cda6d2
    pub const fn zero() -> Self {
        Self::ZERO
    }

    /// Creates a `Padding` with the same value for `left` and `right`.
    #[must_use]
    pub const fn horizontal(value: u16) -> Self {
        Self {
            left: value,
            right: value,
            top: 0,
            bottom: 0,
        }
    }

    /// Creates a `Padding` with the same value for `top` and `bottom`.
    #[must_use]
    pub const fn vertical(value: u16) -> Self {
        Self {
            left: 0,
            right: 0,
            top: value,
            bottom: value,
        }
    }

    /// Creates a `Padding` with the same value for all fields.
    #[must_use]
    pub const fn uniform(value: u16) -> Self {
        Self {
            left: value,
            right: value,
            top: value,
            bottom: value,
        }
    }

    /// Creates a `Padding` that is visually proportional to the terminal.
    ///
    /// This represents a padding of 2x the value for `left` and `right` and 1x the value for
    /// `top` and `bottom`.
    #[must_use]
    pub const fn proportional(value: u16) -> Self {
        Self {
            left: 2 * value,
            right: 2 * value,
            top: value,
            bottom: value,
        }
    }

    /// Creates a `Padding` that is symmetric.
    ///
    /// The `x` value is used for `left` and `right` and the `y` value is used for `top` and
    /// `bottom`.
    #[must_use]
    pub const fn symmetric(x: u16, y: u16) -> Self {
        Self {
            left: x,
            right: x,
            top: y,
            bottom: y,
        }
    }

    /// Creates a `Padding` that only sets the `left` padding.
    #[must_use]
    pub const fn left(value: u16) -> Self {
        Self {
            left: value,
            right: 0,
            top: 0,
            bottom: 0,
        }
    }

    /// Creates a `Padding` that only sets the `right` padding.
    #[must_use]
    pub const fn right(value: u16) -> Self {
        Self {
            left: 0,
            right: value,
            top: 0,
            bottom: 0,
        }
    }

    /// Creates a `Padding` that only sets the `top` padding.
    #[must_use]
    pub const fn top(value: u16) -> Self {
        Self {
            left: 0,
            right: 0,
            top: value,
            bottom: 0,
        }
    }

    /// Creates a `Padding` that only sets the `bottom` padding.
    #[must_use]
    pub const fn bottom(value: u16) -> Self {
        Self {
            left: 0,
            right: 0,
            top: 0,
            bottom: value,
        }
    }
}

#[cfg(test)]
mod tests {
    use super::*;

    #[test]
    fn new() {
        assert_eq!(
            Padding::new(1, 2, 3, 4),
            Padding {
                left: 1,
                right: 2,
                top: 3,
                bottom: 4
            }
        );
    }

    #[test]
    fn constructors() {
        assert_eq!(Padding::horizontal(1), Padding::new(1, 1, 0, 0));
        assert_eq!(Padding::vertical(1), Padding::new(0, 0, 1, 1));
        assert_eq!(Padding::uniform(1), Padding::new(1, 1, 1, 1));
        assert_eq!(Padding::proportional(1), Padding::new(2, 2, 1, 1));
        assert_eq!(Padding::symmetric(1, 2), Padding::new(1, 1, 2, 2));
        assert_eq!(Padding::left(1), Padding::new(1, 0, 0, 0));
        assert_eq!(Padding::right(1), Padding::new(0, 1, 0, 0));
        assert_eq!(Padding::top(1), Padding::new(0, 0, 1, 0));
        assert_eq!(Padding::bottom(1), Padding::new(0, 0, 0, 1));
    }

    #[test]
    const fn can_be_const() {
        const _PADDING: Padding = Padding::new(1, 1, 1, 1);
        const _UNI_PADDING: Padding = Padding::uniform(1);
        const _HORIZONTAL: Padding = Padding::horizontal(1);
        const _VERTICAL: Padding = Padding::vertical(1);
        const _PROPORTIONAL: Padding = Padding::proportional(1);
        const _SYMMETRIC: Padding = Padding::symmetric(1, 1);
        const _LEFT: Padding = Padding::left(1);
        const _RIGHT: Padding = Padding::right(1);
        const _TOP: Padding = Padding::top(1);
        const _BOTTOM: Padding = Padding::bottom(1);
    }
}<|MERGE_RESOLUTION|>--- conflicted
+++ resolved
@@ -57,11 +57,8 @@
     }
 
     /// Creates a `Padding` with all fields set to `0`.
-<<<<<<< HEAD
-    #[must_use]
-=======
     #[deprecated = "use Padding::ZERO"]
->>>>>>> 42cda6d2
+    #[must_use]
     pub const fn zero() -> Self {
         Self::ZERO
     }
