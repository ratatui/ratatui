//! Elements related to the `Block` base widget.
//!
//! This holds everything needed to display and configure a [`Block`].
//!
//! In its simplest form, a `Block` is a [border](Borders) around another widget. It can have a
//! [title](Block::title) and [padding](Block::padding).
use itertools::Itertools;
use strum::{Display, EnumString};

use crate::{prelude::*, symbols::border, widgets::Borders};

mod padding;
pub mod title;

pub use padding::Padding;
pub use title::Title;

/// Base widget to be used to display a box border around all [upper level ones](crate::widgets).
///
/// The borders can be configured with [`Block::borders`] and others. A block can have multiple
/// titles using [`Block::title_top`] and [`Block::title_bottom`]. It can also be
/// [styled](Block::style) and [padded](Block::padding).
///
/// You can call the title methods multiple times to add multiple titles. Each title will be
/// rendered with a single space separating titles that are in the same position or alignment. When
/// both centered and non-centered titles are rendered, the centered space is calculated based on
/// the full width of the block, rather than the leftover width.
///
/// Titles are not rendered in the corners of the block unless there is no border on that edge.
/// If the block is too small and multiple titles overlap, the border may get cut off at a corner.
///
/// ```plain
/// ┌With at least a left border───
///
/// Without left border───
/// ```
///
/// # Examples
///
/// ```
/// use ratatui::{prelude::*, widgets::*};
///
/// Block::new()
///     .border_type(BorderType::Rounded)
///     .borders(Borders::LEFT | Borders::RIGHT)
///     .border_style(Style::default().fg(Color::White))
///     .style(Style::default().bg(Color::Black))
///     .title_top("Block");
/// ```
///
/// You may also use multiple titles like in the following:
/// ```
/// use ratatui::{
///     prelude::*,
///     widgets::{block::*, *},
/// };
///
/// Block::new().title_top("Title 1").title_bottom("Title 2");
/// ```
#[derive(Debug, Default, Clone, Eq, PartialEq, Hash)]
pub struct Block<'a> {
    /// List of titles
    titles: Vec<Title<'a>>,
    /// The style to be patched to all titles of the block
    titles_style: Style,
    /// The default alignment of the titles that don't have one
    titles_alignment: Alignment,
    /// The default position of the titles that don't have one
    titles_position: TitlePosition,
    /// Visible borders
    borders: Borders,
    /// Border style
    border_style: Style,
    /// The symbols used to render the border. The default is plain lines but one can choose to
    /// have rounded or doubled lines instead or a custom set of symbols
    border_set: border::Set,
    /// Widget style
    style: Style,
    /// Block padding
    padding: Padding,
}

/// Defines the title position, useful at `title_at_position` method
///
/// The title can be positioned on top or at the bottom of the block.
/// Defaults to [`TitlePosition::Top`].
///
/// # Example
///
/// ```
/// use ratatui::widgets::{block::*, *};
///
/// Block::new().title_at_position("Bottom title", TitlePosition::Bottom);
/// ```
#[derive(Debug, Default, Display, EnumString, Clone, Copy, PartialEq, Eq, Hash)]
pub enum TitlePosition {
    /// Position the title at the top of the block.
    ///
    /// This is the default.
    #[default]
    Top,
    /// Position the title at the bottom of the block.
    Bottom,
}

/// The type of border of a [`Block`].
///
/// See the [`borders`](Block::borders) method of `Block` to configure its borders.
#[derive(Debug, Default, Display, EnumString, Clone, Copy, Eq, PartialEq, Hash)]
pub enum BorderType {
    /// A plain, simple border.
    ///
    /// This is the default
    ///
    /// # Example
    ///
    /// ```plain
    /// ┌───────┐
    /// │       │
    /// └───────┘
    /// ```
    #[default]
    Plain,
    /// A plain border with rounded corners.
    ///
    /// # Example
    ///
    /// ```plain
    /// ╭───────╮
    /// │       │
    /// ╰───────╯
    /// ```
    Rounded,
    /// A doubled border.
    ///
    /// Note this uses one character that draws two lines.
    ///
    /// # Example
    ///
    /// ```plain
    /// ╔═══════╗
    /// ║       ║
    /// ╚═══════╝
    /// ```
    Double,
    /// A thick border.
    ///
    /// # Example
    ///
    /// ```plain
    /// ┏━━━━━━━┓
    /// ┃       ┃
    /// ┗━━━━━━━┛
    /// ```
    Thick,
    /// A border with a single line on the inside of a half block.
    ///
    /// # Example
    ///
    /// ```plain
    /// ▗▄▄▄▄▄▄▄▖
    /// ▐       ▌
    /// ▐       ▌
    /// ▝▀▀▀▀▀▀▀▘
    QuadrantInside,

    /// A border with a single line on the outside of a half block.
    ///
    /// # Example
    ///
    /// ```plain
    /// ▛▀▀▀▀▀▀▀▜
    /// ▌       ▐
    /// ▌       ▐
    /// ▙▄▄▄▄▄▄▄▟
    QuadrantOutside,
}

impl<'a> Block<'a> {
    /// Creates a new block with no [`Borders`] or [`Padding`].
    pub const fn new() -> Self {
        Self {
            titles: Vec::new(),
            titles_style: Style::new(),
            titles_alignment: Alignment::Left,
            titles_position: TitlePosition::Top,
            borders: Borders::NONE,
            border_style: Style::new(),
            border_set: BorderType::Plain.to_border_set(),
            style: Style::new(),
            padding: Padding::zero(),
        }
    }

    /// Create a new block with [all borders](Borders::ALL) shown
    ///
    /// ```
    /// # use ratatui::widgets::{Block, Borders};
    /// assert_eq!(Block::bordered(), Block::new().borders(Borders::ALL));
    /// ```
    pub const fn bordered() -> Self {
        let mut block = Self::new();
        block.borders = Borders::ALL;
        block
    }

    /// Adds a title to the block.
    ///
    /// The `title` function allows you to add a title to the block. You can call this function
    /// multiple times to add multiple titles.
    ///
    /// Each title will be rendered with a single space separating titles that are in the same
    /// position or alignment. When both centered and non-centered titles are rendered, the centered
    /// space is calculated based on the full width of the block, rather than the leftover width.
    ///
    /// You can provide any type that can be converted into [`Title`] including: strings, string
    /// slices (`&str`), borrowed strings (`Cow<str>`), [spans](crate::text::Span), or vectors of
    /// [spans](crate::text::Span) (`Vec<Span>`).
    ///
    /// By default, the titles will avoid being rendered in the corners of the block but will align
    /// against the left or right edge of the block if there is no border on that edge.
    /// The following demonstrates this behavior, notice the second title is one character off to
    /// the left.
    ///
    /// ```plain
    /// ┌With at least a left border───
    ///
    /// Without left border───
    /// ```
    ///
    /// Note: If the block is too small and multiple titles overlap, the border might get cut off at
    /// a corner.
    ///
    /// # Example
    ///
    /// The following example demonstrates:
    /// - Default title alignment
    /// - Multiple titles (notice "Center" is centered according to the full with of the block, not
    /// the leftover space)
    /// - Two titles with the same alignment (notice the left titles are separated)
    /// ```
    /// use ratatui::{
    ///     prelude::*,
    ///     widgets::{block::*, *},
    /// };
    ///
    /// Block::new()
    ///     .title("Title") // By default in the top left corner
    ///     .title(Title::from("Right").alignment(Alignment::Right))
    ///     .title(Title::from("Center").alignment(Alignment::Center));
    /// // Renders
    /// // ┌Title─Left────Center─────────Right┐
    /// ```
    ///
    /// # See also
    ///
    /// Titles attached to a block can have default behaviors. See
    /// - [`Block::title_style`]
    /// - [`Block::title_alignment`]
    /// - [`Block::title_position`]
    #[must_use = "method moves the value of self and returns the modified value"]
    #[deprecated = "use title_at_position, title_top and title_bottom"]
    pub fn title<T>(mut self, title: T) -> Self
    where
        T: Into<Title<'a>>,
    {
        self.titles.push(title.into());
        self
    }

    /// Adds a title to the specified title position.
    ///
    /// You can provide any type that can be converted into [`Line`] including: strings, string
    /// slices (`&str`), borrowed strings (`Cow<str>`), [spans](crate::text::Span), or vectors of
    /// [spans](crate::text::Span) (`Vec<Span>`).
    ///
    /// # Example
    ///
    /// ```
    /// # use ratatui::{ prelude::*, widgets::block::*, };
    /// Block::bordered()
    ///     .title_at_position("Top", TitlePosition::Top)
    ///     .title_at_position("Bottom", TitlePosition::Bottom);
    /// // Renders
    /// // ┌Top───────────────────────────────┐
    /// // │                                  │
    /// // └Bottom────────────────────────────┘
    /// ```
    #[must_use = "method moves the value of self and returns the modified value"]
    pub fn title_at_position<T: Into<Line<'a>>>(self, title: T, position: TitlePosition) -> Self {
        match position {
            TitlePosition::Top => self.title_top(title),
            TitlePosition::Bottom => self.title_bottom(title),
        }
    }

    /// Adds a title to the top of the block.
    ///
    /// You can provide any type that can be converted into [`Line`] including: strings, string
    /// slices (`&str`), borrowed strings (`Cow<str>`), [spans](crate::text::Span), or vectors of
    /// [spans](crate::text::Span) (`Vec<Span>`).
    ///
    /// # Example
    ///
    /// ```
    /// # use ratatui::{ prelude::*, widgets::* };
    /// Block::bordered()
    ///     .title_top("Left1") // By default in the top left corner
    ///     .title_top(Line::from("Left2").left_aligned())
    ///     .title_top(Line::from("Right").right_aligned())
    ///     .title_top(Line::from("Center").centered());
    ///
    /// // Renders
    /// // ┌Left1─Left2───Center─────────Right┐
    /// // │                                  │
    /// // └──────────────────────────────────┘
    /// ```
    #[must_use = "method moves the value of self and returns the modified value"]
    pub fn title_top<T: Into<Line<'a>>>(mut self, title: T) -> Self {
        let title = Title::from(title).position(TitlePosition::Top);
        self.titles.push(title);
        self
    }

    /// Adds a title to the bottom of the block.
    ///
    /// You can provide any type that can be converted into [`Line`] including: strings, string
    /// slices (`&str`), borrowed strings (`Cow<str>`), [spans](crate::text::Span), or vectors of
    /// [spans](crate::text::Span) (`Vec<Span>`).
    ///
    /// # Example
    ///
    /// ```
    /// # use ratatui::{ prelude::*, widgets::* };
    /// Block::bordered()
    ///     .title_bottom("Left1") // By default in the top left corner
    ///     .title_bottom(Line::from("Left2").left_aligned())
    ///     .title_bottom(Line::from("Right").right_aligned())
    ///     .title_bottom(Line::from("Center").centered());
    ///
    /// // Renders
    /// // ┌──────────────────────────────────┐
    /// // │                                  │
    /// // └Left1─Left2───Center─────────Right┘
    /// ```
    #[must_use = "method moves the value of self and returns the modified value"]
    pub fn title_bottom<T: Into<Line<'a>>>(mut self, title: T) -> Self {
        let title = Title::from(title).position(TitlePosition::Bottom);
        self.titles.push(title);
        self
    }

    /// Applies the style to all titles.
    ///
    /// `style` accepts any type that is convertible to [`Style`] (e.g. [`Style`], [`Color`], or
    /// your own type that implements [`Into<Style>`]).
    ///
    /// If a title already has a style, the title's style will add on top of this one.
    #[must_use = "method moves the value of self and returns the modified value"]
    pub fn title_style<S: Into<Style>>(mut self, style: S) -> Self {
        self.titles_style = style.into();
        self
    }

    /// Sets the default [`Alignment`] for all block titles.
    ///
    /// Titles that explicitly set an [`Alignment`] will ignore this.
    ///
    /// # Example
    ///
    /// This example aligns all titles in the center except the "right" title which explicitly sets
    /// [`Alignment::Right`].
    /// ```
    /// use ratatui::{
    ///     prelude::*,
    ///     widgets::{block::*, *},
    /// };
    ///
    /// Block::new()
    ///     .title_alignment(Alignment::Center)
    ///     // This title won't be aligned in the center
    ///     .title(Title::from("right").alignment(Alignment::Right))
    ///     .title_top("foo")
    ///     .title_top("bar");
    /// ```
    #[must_use = "method moves the value of self and returns the modified value"]
    pub const fn title_alignment(mut self, alignment: Alignment) -> Self {
        self.titles_alignment = alignment;
        self
    }

    /// Sets the default [`TitlePosition`] for all block [titles](Title).
    ///
    /// Titles that explicitly set a [`TitlePosition`] will ignore this.
    ///
    /// # Example
    ///
    /// This example positions all titles on the bottom except the "top" title which explicitly sets
    /// [`TitlePosition::Top`].
    /// ```
    /// use ratatui::{
    ///     prelude::*,
    ///     widgets::{block::*, *},
    /// };
    ///
    /// Block::new()
    ///     .title_position(TitlePosition::Bottom)
    ///     // This title won't be aligned in the center
    ///     .title(Title::from("top").position(TitlePosition::Top))
    ///     .title("foo")
    ///     .title("bar");
    /// ```
    #[must_use = "method moves the value of self and returns the modified value"]
    #[deprecated = "Title position should be set explicitly by title_top and title_bottom"]
    pub const fn title_position(mut self, position: TitlePosition) -> Self {
        self.titles_position = position;
        self
    }

    /// Defines the style of the borders.
    ///
    /// If a [`Block::style`] is defined, `border_style` will be applied on top of it.
    ///
    /// `style` accepts any type that is convertible to [`Style`] (e.g. [`Style`], [`Color`], or
    /// your own type that implements [`Into<Style>`]).
    ///
    /// # Example
    ///
    /// This example shows a `Block` with blue borders.
    /// ```
    /// # use ratatui::{prelude::*, widgets::*};
    /// Block::bordered().border_style(Style::new().blue());
    /// ```
    #[must_use = "method moves the value of self and returns the modified value"]
    pub fn border_style<S: Into<Style>>(mut self, style: S) -> Self {
        self.border_style = style.into();
        self
    }

    /// Defines the block style.
    ///
    /// This is the most generic [`Style`] a block can receive, it will be merged with any other
    /// more specific style. Elements can be styled further with [`Block::title_style`] and
    /// [`Block::border_style`].
    ///
    /// `style` accepts any type that is convertible to [`Style`] (e.g. [`Style`], [`Color`], or
    /// your own type that implements [`Into<Style>`]).
    ///
    /// This will also apply to the widget inside that block, unless the inner widget is styled.
    #[must_use = "method moves the value of self and returns the modified value"]
    pub fn style<S: Into<Style>>(mut self, style: S) -> Self {
        self.style = style.into();
        self
    }

    /// Defines which borders to display.
    ///
    /// [`Borders`] can also be styled with [`Block::border_style`] and [`Block::border_type`].
    ///
    /// # Examples
    ///
    /// Display left and right borders.
    /// ```
    /// # use ratatui::{prelude::*, widgets::*};
    /// Block::new().borders(Borders::LEFT | Borders::RIGHT);
    /// ```
    ///
    /// To show all borders you can abbreviate this with [`Block::bordered`]
    #[must_use = "method moves the value of self and returns the modified value"]
    pub const fn borders(mut self, flag: Borders) -> Self {
        self.borders = flag;
        self
    }

    /// Sets the symbols used to display the border (e.g. single line, double line, thick or
    /// rounded borders).
    ///
    /// Setting this overwrites any custom [`border_set`](Block::border_set) that was set.
    ///
    /// See [`BorderType`] for the full list of available symbols.
    ///
    /// # Examples
    ///
    /// ```
    /// # use ratatui::{prelude::*, widgets::*};
    /// Block::bordered()
    ///     .border_type(BorderType::Rounded)
    ///     .title_top("Block");
    /// // Renders
    /// // ╭Block╮
    /// // │     │
    /// // ╰─────╯
    /// ```
    #[must_use = "method moves the value of self and returns the modified value"]
    pub const fn border_type(mut self, border_type: BorderType) -> Self {
        self.border_set = border_type.to_border_set();
        self
    }

    /// Sets the symbols used to display the border as a [`crate::symbols::border::Set`].
    ///
    /// Setting this overwrites any [`border_type`](Block::border_type) that was set.
    ///
    /// # Examples
    ///
    /// ```
    /// # use ratatui::{prelude::*, widgets::*};
    /// Block::bordered().border_set(symbols::border::DOUBLE).title_top("Block");
    /// // Renders
    /// // ╔Block╗
    /// // ║     ║
    /// // ╚═════╝
    #[must_use = "method moves the value of self and returns the modified value"]
    pub const fn border_set(mut self, border_set: border::Set) -> Self {
        self.border_set = border_set;
        self
    }

    /// Compute the inner area of a block based on its border visibility rules.
    ///
    /// # Examples
    ///
    /// Draw a block nested within another block
    /// ```
    /// # use ratatui::{prelude::*, widgets::*};
    /// # fn render_nested_block(frame: &mut Frame) {
    /// let outer_block = Block::bordered().title_top("Outer");
    /// let inner_block = Block::bordered().title_top("Inner");
    ///
    /// let outer_area = frame.size();
    /// let inner_area = outer_block.inner(outer_area);
    ///
    /// frame.render_widget(outer_block, outer_area);
    /// frame.render_widget(inner_block, inner_area);
    /// # }
    /// // Renders
    /// // ┌Outer────────┐
    /// // │┌Inner──────┐│
    /// // ││           ││
    /// // │└───────────┘│
    /// // └─────────────┘
    /// ```
    pub fn inner(&self, area: Rect) -> Rect {
        let mut inner = area;
        if self.borders.intersects(Borders::LEFT) {
            inner.x = inner.x.saturating_add(1).min(inner.right());
            inner.width = inner.width.saturating_sub(1);
        }
        if self.borders.intersects(Borders::TOP) || self.has_title_at_position(TitlePosition::Top) {
            inner.y = inner.y.saturating_add(1).min(inner.bottom());
            inner.height = inner.height.saturating_sub(1);
        }
        if self.borders.intersects(Borders::RIGHT) {
            inner.width = inner.width.saturating_sub(1);
        }
        if self.borders.intersects(Borders::BOTTOM)
            || self.has_title_at_position(TitlePosition::Bottom)
        {
            inner.height = inner.height.saturating_sub(1);
        }

        inner.x = inner.x.saturating_add(self.padding.left);
        inner.y = inner.y.saturating_add(self.padding.top);

        inner.width = inner
            .width
            .saturating_sub(self.padding.left + self.padding.right);
        inner.height = inner
            .height
            .saturating_sub(self.padding.top + self.padding.bottom);

        inner
    }
    #[deprecated]
    fn has_title_at_position(&self, position: TitlePosition) -> bool {
        self.titles
            .iter()
            .any(|title| title.position.unwrap_or(self.titles_position) == position)
    }

    /// Defines the padding inside a `Block`.
    ///
    /// See [`Padding`] for more information.
    ///
    /// # Examples
    ///
    /// This renders a `Block` with no padding (the default).
    /// ```
    /// # use ratatui::{prelude::*, widgets::*};
    /// Block::bordered().padding(Padding::zero());
    /// // Renders
    /// // ┌───────┐
    /// // │content│
    /// // └───────┘
    /// ```
    ///
    /// This example shows a `Block` with padding left and right ([`Padding::horizontal`]).
    /// Notice the two spaces before and after the content.
    /// ```
    /// # use ratatui::{prelude::*, widgets::*};
    /// Block::bordered().padding(Padding::horizontal(2));
    /// // Renders
    /// // ┌───────────┐
    /// // │  content  │
    /// // └───────────┘
    /// ```
    #[must_use = "method moves the value of self and returns the modified value"]
    pub const fn padding(mut self, padding: Padding) -> Self {
        self.padding = padding;
        self
    }
}

impl BorderType {
    /// Convert this `BorderType` into the corresponding [`Set`](border::Set) of border symbols.
    pub const fn border_symbols(border_type: Self) -> border::Set {
        match border_type {
            Self::Plain => border::PLAIN,
            Self::Rounded => border::ROUNDED,
            Self::Double => border::DOUBLE,
            Self::Thick => border::THICK,
            Self::QuadrantInside => border::QUADRANT_INSIDE,
            Self::QuadrantOutside => border::QUADRANT_OUTSIDE,
        }
    }

    /// Convert this `BorderType` into the corresponding [`Set`](border::Set) of border symbols.
    pub const fn to_border_set(self) -> border::Set {
        Self::border_symbols(self)
    }
}

impl Widget for Block<'_> {
    fn render(self, area: Rect, buf: &mut Buffer) {
        self.render_ref(area, buf);
    }
}

impl WidgetRef for Block<'_> {
    fn render_ref(&self, area: Rect, buf: &mut Buffer) {
        let area = area.intersection(buf.area);
        if area.is_empty() {
            return;
        }
        buf.set_style(area, self.style);
        self.render_borders(area, buf);
        self.render_titles(area, buf);
    }
}

impl Block<'_> {
    fn render_borders(&self, area: Rect, buf: &mut Buffer) {
        self.render_left_side(area, buf);
        self.render_top_side(area, buf);
        self.render_right_side(area, buf);
        self.render_bottom_side(area, buf);

        self.render_bottom_right_corner(buf, area);
        self.render_top_right_corner(buf, area);
        self.render_bottom_left_corner(buf, area);
        self.render_top_left_corner(buf, area);
    }

    fn render_titles(&self, area: Rect, buf: &mut Buffer) {
        self.render_title_position(TitlePosition::Top, area, buf);
        self.render_title_position(TitlePosition::Bottom, area, buf);
    }

    fn render_title_position(&self, position: TitlePosition, area: Rect, buf: &mut Buffer) {
        // NOTE: the order in which these functions are called defines the overlapping behavior
        self.render_right_titles(position, area, buf);
        self.render_center_titles(position, area, buf);
        self.render_left_titles(position, area, buf);
    }

    fn render_left_side(&self, area: Rect, buf: &mut Buffer) {
        if self.borders.contains(Borders::LEFT) {
            for y in area.top()..area.bottom() {
                buf.get_mut(area.left(), y)
                    .set_symbol(self.border_set.vertical_left)
                    .set_style(self.border_style);
            }
        }
    }

    fn render_top_side(&self, area: Rect, buf: &mut Buffer) {
        if self.borders.contains(Borders::TOP) {
            for x in area.left()..area.right() {
                buf.get_mut(x, area.top())
                    .set_symbol(self.border_set.horizontal_top)
                    .set_style(self.border_style);
            }
        }
    }

    fn render_right_side(&self, area: Rect, buf: &mut Buffer) {
        if self.borders.contains(Borders::RIGHT) {
            let x = area.right() - 1;
            for y in area.top()..area.bottom() {
                buf.get_mut(x, y)
                    .set_symbol(self.border_set.vertical_right)
                    .set_style(self.border_style);
            }
        }
    }

    fn render_bottom_side(&self, area: Rect, buf: &mut Buffer) {
        if self.borders.contains(Borders::BOTTOM) {
            let y = area.bottom() - 1;
            for x in area.left()..area.right() {
                buf.get_mut(x, y)
                    .set_symbol(self.border_set.horizontal_bottom)
                    .set_style(self.border_style);
            }
        }
    }

    fn render_bottom_right_corner(&self, buf: &mut Buffer, area: Rect) {
        if self.borders.contains(Borders::RIGHT | Borders::BOTTOM) {
            buf.get_mut(area.right() - 1, area.bottom() - 1)
                .set_symbol(self.border_set.bottom_right)
                .set_style(self.border_style);
        }
    }

    fn render_top_right_corner(&self, buf: &mut Buffer, area: Rect) {
        if self.borders.contains(Borders::RIGHT | Borders::TOP) {
            buf.get_mut(area.right() - 1, area.top())
                .set_symbol(self.border_set.top_right)
                .set_style(self.border_style);
        }
    }

    fn render_bottom_left_corner(&self, buf: &mut Buffer, area: Rect) {
        if self.borders.contains(Borders::LEFT | Borders::BOTTOM) {
            buf.get_mut(area.left(), area.bottom() - 1)
                .set_symbol(self.border_set.bottom_left)
                .set_style(self.border_style);
        }
    }

    fn render_top_left_corner(&self, buf: &mut Buffer, area: Rect) {
        if self.borders.contains(Borders::LEFT | Borders::TOP) {
            buf.get_mut(area.left(), area.top())
                .set_symbol(self.border_set.top_left)
                .set_style(self.border_style);
        }
    }

    /// Render titles aligned to the right of the block
    ///
    /// Currently (due to the way lines are truncated), the right side of the leftmost title will
    /// be cut off if the block is too small to fit all titles. This is not ideal and should be
    /// the left side of that leftmost that is cut off. This is due to the line being truncated
    /// incorrectly. See <https://github.com/ratatui-org/ratatui/issues/932>
    #[allow(clippy::similar_names)]
    fn render_right_titles(&self, position: TitlePosition, area: Rect, buf: &mut Buffer) {
        let titles = self.filtered_titles(position, Alignment::Right);
        let mut titles_area = self.titles_area(area, position);

        // render titles in reverse order to align them to the right
        for title in titles.rev() {
            if titles_area.is_empty() {
                break;
            }
            let title_width = title.content.width() as u16;
            let title_area = Rect {
                x: titles_area
                    .right()
                    .saturating_sub(title_width)
                    .max(titles_area.left()),
                width: title_width.min(titles_area.width),
                ..titles_area
            };
            buf.set_style(title_area, self.titles_style);
            title.content.render_ref(title_area, buf);

            // bump the width of the titles area to the left
            titles_area.width = titles_area
                .width
                .saturating_sub(title_width)
                .saturating_sub(1); // space between titles
        }
    }

    /// Render titles in the center of the block
    ///
    /// Currently this method aligns the titles to the left inside a centered area. This is not
    /// ideal and should be fixed in the future to align the titles to the center of the block and
    /// truncate both sides of the titles if the block is too small to fit all titles.
    #[allow(clippy::similar_names)]
    fn render_center_titles(&self, position: TitlePosition, area: Rect, buf: &mut Buffer) {
        let titles = self
            .filtered_titles(position, Alignment::Center)
            .collect_vec();
        let total_width = titles
            .iter()
            .map(|title| title.content.width() as u16 + 1) // space between titles
            .sum::<u16>()
            .saturating_sub(1); // no space for the last title

        let titles_area = self.titles_area(area, position);
        let mut titles_area = Rect {
            x: titles_area.left() + (titles_area.width.saturating_sub(total_width) / 2),
            ..titles_area
        };
        for title in titles {
            if titles_area.is_empty() {
                break;
            }
            let title_width = title.content.width() as u16;
            let title_area = Rect {
                width: title_width.min(titles_area.width),
                ..titles_area
            };
            buf.set_style(title_area, self.titles_style);
            title.content.render_ref(title_area, buf);

            // bump the titles area to the right and reduce its width
            titles_area.x = titles_area.x.saturating_add(title_width + 1);
            titles_area.width = titles_area.width.saturating_sub(title_width + 1);
        }
    }

    /// Render titles aligned to the left of the block
    #[allow(clippy::similar_names)]
    fn render_left_titles(&self, position: TitlePosition, area: Rect, buf: &mut Buffer) {
        let titles = self.filtered_titles(position, Alignment::Left);
        let mut titles_area = self.titles_area(area, position);
        for title in titles {
            if titles_area.is_empty() {
                break;
            }
            let title_width = title.content.width() as u16;
            let title_area = Rect {
                width: title_width.min(titles_area.width),
                ..titles_area
            };
            buf.set_style(title_area, self.titles_style);
            title.content.render_ref(title_area, buf);

            // bump the titles area to the right and reduce its width
            titles_area.x = titles_area.x.saturating_add(title_width + 1);
            titles_area.width = titles_area.width.saturating_sub(title_width + 1);
        }
    }

    /// An iterator over the titles that match the position and alignment
    fn filtered_titles(
        &self,
        position: TitlePosition,
        alignment: Alignment,
    ) -> impl DoubleEndedIterator<Item = &Title> {
        self.titles.iter().filter(move |title| {
            title.position.unwrap_or(self.titles_position) == position
                && title.alignment.unwrap_or(self.titles_alignment) == alignment
        })
    }

    /// An area that is one line tall and spans the width of the block excluding the borders and
    /// is positioned at the top or bottom of the block.
    fn titles_area(&self, area: Rect, position: TitlePosition) -> Rect {
        let left_border = u16::from(self.borders.contains(Borders::LEFT));
        let right_border = u16::from(self.borders.contains(Borders::RIGHT));
        Rect {
            x: area.left() + left_border,
            y: match position {
                TitlePosition::Top => area.top(),
                TitlePosition::Bottom => area.bottom() - 1,
            },
            width: area
                .width
                .saturating_sub(left_border)
                .saturating_sub(right_border),
            height: 1,
        }
    }
}

/// An extension trait for [`Block`] that provides some convenience methods.
///
/// This is implemented for [`Option<Block>`](Option) to simplify the common case of having a
/// widget with an optional block.
pub trait BlockExt {
    /// Return the inner area of the block if it is `Some`. Otherwise, returns `area`.
    ///
    /// This is a useful convenience method for widgets that have an `Option<Block>` field
    fn inner_if_some(&self, area: Rect) -> Rect;
}

impl BlockExt for Option<Block<'_>> {
    fn inner_if_some(&self, area: Rect) -> Rect {
        self.as_ref().map_or(area, |block| block.inner(area))
    }
}

impl<'a> Styled for Block<'a> {
    type Item = Self;

    fn style(&self) -> Style {
        self.style
    }

    fn set_style<S: Into<Style>>(self, style: S) -> Self::Item {
        self.style(style)
    }
}

#[cfg(test)]
mod tests {
    use rstest::rstest;
    use strum::ParseError;

    use super::*;

    #[test]
    fn create_with_all_borders() {
        let block = Block::bordered();
        assert_eq!(block.borders, Borders::all());
    }

<<<<<<< HEAD
    #[allow(clippy::too_many_lines)]
    #[test]
    fn inner_takes_into_account_the_borders() {
        // No borders
        assert_eq!(
            Block::new().inner(Rect::default()),
            Rect::new(0, 0, 0, 0),
            "no borders, width=0, height=0"
        );
        assert_eq!(
            Block::new().inner(Rect::new(0, 0, 1, 1)),
            Rect::new(0, 0, 1, 1),
            "no borders, width=1, height=1"
        );

        // Left border
        assert_eq!(
            Block::new()
                .borders(Borders::LEFT)
                .inner(Rect::new(0, 0, 0, 1)),
            Rect::new(0, 0, 0, 1),
            "left, width=0"
        );
        assert_eq!(
            Block::new()
                .borders(Borders::LEFT)
                .inner(Rect::new(0, 0, 1, 1)),
            Rect::new(1, 0, 0, 1),
            "left, width=1"
        );
        assert_eq!(
            Block::new()
                .borders(Borders::LEFT)
                .inner(Rect::new(0, 0, 2, 1)),
            Rect::new(1, 0, 1, 1),
            "left, width=2"
        );

        // Top border
        assert_eq!(
            Block::new()
                .borders(Borders::TOP)
                .inner(Rect::new(0, 0, 1, 0)),
            Rect::new(0, 0, 1, 0),
            "top, height=0"
        );
        assert_eq!(
            Block::new()
                .borders(Borders::TOP)
                .inner(Rect::new(0, 0, 1, 1)),
            Rect::new(0, 1, 1, 0),
            "top, height=1"
        );
        assert_eq!(
            Block::new()
                .borders(Borders::TOP)
                .inner(Rect::new(0, 0, 1, 2)),
            Rect::new(0, 1, 1, 1),
            "top, height=2"
        );

        // Right border
        assert_eq!(
            Block::new()
                .borders(Borders::RIGHT)
                .inner(Rect::new(0, 0, 0, 1)),
            Rect::new(0, 0, 0, 1),
            "right, width=0"
        );
        assert_eq!(
            Block::new()
                .borders(Borders::RIGHT)
                .inner(Rect::new(0, 0, 1, 1)),
            Rect::new(0, 0, 0, 1),
            "right, width=1"
        );
        assert_eq!(
            Block::new()
                .borders(Borders::RIGHT)
                .inner(Rect::new(0, 0, 2, 1)),
            Rect::new(0, 0, 1, 1),
            "right, width=2"
        );

        // Bottom border
        assert_eq!(
            Block::new()
                .borders(Borders::BOTTOM)
                .inner(Rect::new(0, 0, 1, 0)),
            Rect::new(0, 0, 1, 0),
            "bottom, height=0"
        );
        assert_eq!(
            Block::new()
                .borders(Borders::BOTTOM)
                .inner(Rect::new(0, 0, 1, 1)),
            Rect::new(0, 0, 1, 0),
            "bottom, height=1"
        );
        assert_eq!(
            Block::new()
                .borders(Borders::BOTTOM)
                .inner(Rect::new(0, 0, 1, 2)),
            Rect::new(0, 0, 1, 1),
            "bottom, height=2"
        );

        // All borders
        assert_eq!(
            Block::bordered().inner(Rect::default()),
            Rect::new(0, 0, 0, 0),
            "all borders, width=0, height=0"
        );
        assert_eq!(
            Block::bordered().inner(Rect::new(0, 0, 1, 1)),
            Rect::new(1, 1, 0, 0),
            "all borders, width=1, height=1"
        );
        assert_eq!(
            Block::bordered().inner(Rect::new(0, 0, 2, 2)),
            Rect::new(1, 1, 0, 0),
            "all borders, width=2, height=2"
        );
        assert_eq!(
            Block::bordered().inner(Rect::new(0, 0, 3, 3)),
            Rect::new(1, 1, 1, 1),
            "all borders, width=3, height=3"
        );
    }

    #[test]
    fn inner_takes_into_account_the_title() {
        assert_eq!(
            Block::new().title_top("Test").inner(Rect::new(0, 0, 0, 1)),
            Rect::new(0, 1, 0, 0),
        );
        assert_eq!(
            Block::new()
                .title_top(Line::from("Test").centered())
                .inner(Rect::new(0, 0, 0, 1)),
            Rect::new(0, 1, 0, 0),
        );
        assert_eq!(
            Block::new()
                .title_top(Line::from("Test").right_aligned())
                .inner(Rect::new(0, 0, 0, 1)),
            Rect::new(0, 1, 0, 0),
        );
    }

    #[test]
    fn inner_takes_into_account_border_and_title() {
        let test_rect = Rect::new(0, 0, 0, 2);

        let top_top = Block::new().title_top("Test").borders(Borders::TOP);
        assert_eq!(top_top.inner(test_rect), Rect::new(0, 1, 0, 1));

        let top_bot = Block::new().title_top("Test").borders(Borders::BOTTOM);
        assert_eq!(top_bot.inner(test_rect), Rect::new(0, 1, 0, 0));

        let bot_top = Block::new().title_bottom("Test").borders(Borders::TOP);
        assert_eq!(bot_top.inner(test_rect), Rect::new(0, 1, 0, 0));

        let bot_bot = Block::new().title_bottom("Test").borders(Borders::BOTTOM);
        assert_eq!(bot_bot.inner(test_rect), Rect::new(0, 0, 0, 1));
=======
    #[rstest]
    #[case::none_0(Borders::NONE, Rect::ZERO, Rect::ZERO)]
    #[case::none_1(Borders::NONE, Rect::new(0, 0, 1, 1), Rect::new(0, 0, 1, 1))]
    #[case::left_0(Borders::LEFT, Rect::ZERO, Rect::ZERO)]
    #[case::left_w1(Borders::LEFT, Rect::new(0, 0, 0, 1), Rect::new(0, 0, 0, 1))]
    #[case::left_w2(Borders::LEFT, Rect::new(0, 0, 1, 1), Rect::new(1, 0, 0, 1))]
    #[case::left_w3(Borders::LEFT, Rect::new(0, 0, 2, 1), Rect::new(1, 0, 1, 1))]
    #[case::top_0(Borders::TOP, Rect::ZERO, Rect::ZERO)]
    #[case::top_h1(Borders::TOP, Rect::new(0, 0, 1, 0), Rect::new(0, 0, 1, 0))]
    #[case::top_h2(Borders::TOP, Rect::new(0, 0, 1, 1), Rect::new(0, 1, 1, 0))]
    #[case::top_h3(Borders::TOP, Rect::new(0, 0, 1, 2), Rect::new(0, 1, 1, 1))]
    #[case::right_0(Borders::RIGHT, Rect::ZERO, Rect::ZERO)]
    #[case::right_w1(Borders::RIGHT, Rect::new(0, 0, 0, 1), Rect::new(0, 0, 0, 1))]
    #[case::right_w2(Borders::RIGHT, Rect::new(0, 0, 1, 1), Rect::new(0, 0, 0, 1))]
    #[case::right_w3(Borders::RIGHT, Rect::new(0, 0, 2, 1), Rect::new(0, 0, 1, 1))]
    #[case::bottom_0(Borders::BOTTOM, Rect::ZERO, Rect::ZERO)]
    #[case::bottom_h1(Borders::BOTTOM, Rect::new(0, 0, 1, 0), Rect::new(0, 0, 1, 0))]
    #[case::bottom_h2(Borders::BOTTOM, Rect::new(0, 0, 1, 1), Rect::new(0, 0, 1, 0))]
    #[case::bottom_h3(Borders::BOTTOM, Rect::new(0, 0, 1, 2), Rect::new(0, 0, 1, 1))]
    #[case::all_0(Borders::ALL, Rect::ZERO, Rect::ZERO)]
    #[case::all_1(Borders::ALL, Rect::new(0, 0, 1, 1), Rect::new(1, 1, 0, 0))]
    #[case::all_2(Borders::ALL, Rect::new(0, 0, 2, 2), Rect::new(1, 1, 0, 0))]
    #[case::all_3(Borders::ALL, Rect::new(0, 0, 3, 3), Rect::new(1, 1, 1, 1))]
    fn inner_takes_into_account_the_borders(
        #[case] borders: Borders,
        #[case] area: Rect,
        #[case] expected: Rect,
    ) {
        let block = Block::new().borders(borders);
        assert_eq!(block.inner(area), expected);
    }

    #[rstest]
    #[case::left(Alignment::Left)]
    #[case::center(Alignment::Center)]
    #[case::right(Alignment::Right)]
    fn inner_takes_into_account_the_title(#[case] alignment: Alignment) {
        let area = Rect::new(0, 0, 0, 1);
        let expected = Rect::new(0, 1, 0, 0);

        let block = Block::new().title(Title::from("Test").alignment(alignment));
        assert_eq!(block.inner(area), expected);
    }

    #[rstest]
    #[case::top_top(Borders::TOP, Position::Top, Rect::new(0, 1, 0, 1))]
    #[case::top_bot(Borders::BOTTOM, Position::Top, Rect::new(0, 1, 0, 0))]
    #[case::bot_top(Borders::TOP, Position::Bottom, Rect::new(0, 1, 0, 0))]
    #[case::top_top(Borders::BOTTOM, Position::Bottom, Rect::new(0, 0, 0, 1))]
    fn inner_takes_into_account_border_and_title(
        #[case] borders: Borders,
        #[case] position: Position,
        #[case] expected: Rect,
    ) {
        let area = Rect::new(0, 0, 0, 2);
        let block = Block::new()
            .borders(borders)
            .title(Title::from("Test").position(position));
        assert_eq!(block.inner(area), expected);
>>>>>>> 9bd89c21
    }

    #[test]
    #[deprecated]
    fn has_title_at_position_takes_into_account_all_positioning_declarations() {
        let block = Block::new();
        assert!(!block.has_title_at_position(TitlePosition::Top));
        assert!(!block.has_title_at_position(TitlePosition::Bottom));

        let block = Block::new().title(Title::from("Test").position(TitlePosition::Top));
        assert!(block.has_title_at_position(TitlePosition::Top));
        assert!(!block.has_title_at_position(TitlePosition::Bottom));

        let block = Block::new().title(Title::from("Test").position(TitlePosition::Bottom));
        assert!(!block.has_title_at_position(TitlePosition::Top));
        assert!(block.has_title_at_position(TitlePosition::Bottom));

        let block = Block::new()
            .title(Title::from("Test").position(TitlePosition::Top))
            .title_position(TitlePosition::Bottom);
        assert!(block.has_title_at_position(TitlePosition::Top));
        assert!(!block.has_title_at_position(TitlePosition::Bottom));

        let block = Block::new()
            .title(Title::from("Test").position(TitlePosition::Bottom))
            .title_position(TitlePosition::Top);
        assert!(!block.has_title_at_position(TitlePosition::Top));
        assert!(block.has_title_at_position(TitlePosition::Bottom));

        let block = Block::new()
            .title(Title::from("Test").position(TitlePosition::Top))
            .title(Title::from("Test").position(TitlePosition::Bottom));
        assert!(block.has_title_at_position(TitlePosition::Top));
        assert!(block.has_title_at_position(TitlePosition::Bottom));

        let block = Block::new()
            .title(Title::from("Test").position(TitlePosition::Top))
            .title(Title::from("Test"))
            .title_position(TitlePosition::Bottom);
        assert!(block.has_title_at_position(TitlePosition::Top));
        assert!(block.has_title_at_position(TitlePosition::Bottom));

        let block = Block::new()
            .title(Title::from("Test"))
            .title(Title::from("Test").position(TitlePosition::Bottom))
            .title_position(TitlePosition::Top);
        assert!(block.has_title_at_position(TitlePosition::Top));
        assert!(block.has_title_at_position(TitlePosition::Bottom));
    }

    #[test]
    const fn border_type_can_be_const() {
        const _PLAIN: border::Set = BorderType::border_symbols(BorderType::Plain);
    }

    #[test]
    fn block_new() {
        assert_eq!(
            Block::new(),
            Block {
                titles: Vec::new(),
                titles_style: Style::new(),
                titles_alignment: Alignment::Left,
                titles_position: TitlePosition::Top,
                borders: Borders::NONE,
                border_style: Style::new(),
                border_set: BorderType::Plain.to_border_set(),
                style: Style::new(),
                padding: Padding::zero(),
            }
        );
    }

    #[test]
    const fn block_can_be_const() {
        const _DEFAULT_STYLE: Style = Style::new();
        const _DEFAULT_PADDING: Padding = Padding::uniform(1);
        const _DEFAULT_BLOCK: Block = Block::bordered()
            // the following methods are no longer const because they use Into<Style>
            // .style(_DEFAULT_STYLE)           // no longer const
            // .border_style(_DEFAULT_STYLE)    // no longer const
            // .title_style(_DEFAULT_STYLE)     // no longer const
            .title_alignment(Alignment::Left)
            .padding(_DEFAULT_PADDING);
    }

    /// Ensure Style from/into works the way a user would use it.
    #[test]
    fn style_into_works_from_user_view() {
        // nominal style
        let block = Block::new().style(Style::new().red());
        assert_eq!(block.style, Style::new().red());

        // auto-convert from Color
        let block = Block::new().style(Color::Red);
        assert_eq!(block.style, Style::new().red());

        // auto-convert from (Color, Color)
        let block = Block::new().style((Color::Red, Color::Blue));
        assert_eq!(block.style, Style::new().red().on_blue());

        // auto-convert from Modifier
        let block = Block::new().style(Modifier::BOLD | Modifier::ITALIC);
        assert_eq!(block.style, Style::new().bold().italic());

        // auto-convert from (Modifier, Modifier)
        let block = Block::new().style((Modifier::BOLD | Modifier::ITALIC, Modifier::DIM));
        assert_eq!(block.style, Style::new().bold().italic().not_dim());

        // auto-convert from (Color, Modifier)
        let block = Block::new().style((Color::Red, Modifier::BOLD));
        assert_eq!(block.style, Style::new().red().bold());

        // auto-convert from (Color, Color, Modifier)
        let block = Block::new().style((Color::Red, Color::Blue, Modifier::BOLD));
        assert_eq!(block.style, Style::new().red().on_blue().bold());

        // auto-convert from (Color, Color, Modifier, Modifier)
        let block = Block::new().style((
            Color::Red,
            Color::Blue,
            Modifier::BOLD | Modifier::ITALIC,
            Modifier::DIM,
        ));
        assert_eq!(
            block.style,
            Style::new().red().on_blue().bold().italic().not_dim()
        );
    }

    #[test]
    fn can_be_stylized() {
        let block = Block::new().black().on_white().bold().not_dim();
        assert_eq!(
            block.style,
            Style::default()
                .fg(Color::Black)
                .bg(Color::White)
                .add_modifier(Modifier::BOLD)
                .remove_modifier(Modifier::DIM)
        );
    }

    #[test]
    fn title() {
        use Alignment::*;
<<<<<<< HEAD
        let mut buffer = Buffer::empty(Rect::new(0, 0, 15, 3));
=======
        use Position::*;
        let mut buffer = Buffer::empty(Rect::new(0, 0, 11, 3));
>>>>>>> 9bd89c21
        Block::bordered()
            .title_top(Line::from("A").alignment(Left))
            .title_top(Line::from("B").alignment(Center))
            .title_top(Line::from("C").alignment(Right))
            .title_bottom(Line::from("D").alignment(Left))
            .title_bottom(Line::from("E").alignment(Center))
            .title_bottom(Line::from("F").alignment(Right))
            .render(buffer.area, &mut buffer);
        #[rustfmt::skip]
        let expected = Buffer::with_lines([
            "┌A───B───C┐",
            "│         │",
            "└D───E───F┘",
        ]);
        assert_eq!(buffer, expected);
    }

    #[test]
    fn title_top_bottom() {
        let mut buffer = Buffer::empty(Rect::new(0, 0, 11, 3));
        Block::bordered()
            .title_top(Line::raw("A").left_aligned())
            .title_top(Line::raw("B").centered())
            .title_top(Line::raw("C").right_aligned())
            .title_bottom(Line::raw("D").left_aligned())
            .title_bottom(Line::raw("E").centered())
            .title_bottom(Line::raw("F").right_aligned())
            .render(buffer.area, &mut buffer);
        #[rustfmt::skip]
        let expected = Buffer::with_lines([
            "┌A───B───C┐",
            "│         │",
            "└D───E───F┘",
        ]);
        assert_eq!(buffer, expected);
    }

    #[test]
    fn title_alignment() {
        let tests = vec![
            (Alignment::Left, "test    "),
            (Alignment::Center, "  test  "),
            (Alignment::Right, "    test"),
        ];
        for (alignment, expected) in tests {
            let mut buffer = Buffer::empty(Rect::new(0, 0, 8, 1));
            Block::new()
                .title_top("test")
                .title_alignment(alignment)
                .render(buffer.area, &mut buffer);
            assert_eq!(buffer, Buffer::with_lines([expected]));
        }
    }

    #[test]
    fn title_alignment_overrides_block_title_alignment() {
        let tests = vec![
            (Alignment::Right, Alignment::Left, "test    "),
            (Alignment::Left, Alignment::Center, "  test  "),
            (Alignment::Center, Alignment::Right, "    test"),
        ];
        for (block_title_alignment, alignment, expected) in tests {
            let mut buffer = Buffer::empty(Rect::new(0, 0, 8, 1));
            Block::new()
                .title_top(Line::from("test").alignment(alignment))
                .title_alignment(block_title_alignment)
                .render(buffer.area, &mut buffer);
            assert_eq!(buffer, Buffer::with_lines([expected]));
        }
    }

    /// This is a regression test for bug <https://github.com/ratatui-org/ratatui/issues/929>
    #[test]
    fn render_right_aligned_empty_title() {
        let mut buffer = Buffer::empty(Rect::new(0, 0, 15, 3));
        Block::new()
            .title_top("")
            .title_alignment(Alignment::Right)
            .render(buffer.area, &mut buffer);
        assert_eq!(buffer, Buffer::with_lines(["               "; 3]));
    }

    #[test]
    #[deprecated]
    fn title_position() {
        let mut buffer = Buffer::empty(Rect::new(0, 0, 4, 2));
        Block::new()
            .title_position(TitlePosition::Bottom)
            .title("test")
            .render(buffer.area, &mut buffer);
        assert_eq!(buffer, Buffer::with_lines(["    ", "test"]));
    }

    #[test]
    fn title_content_style() {
        for alignment in [Alignment::Left, Alignment::Center, Alignment::Right] {
            let mut buffer = Buffer::empty(Rect::new(0, 0, 4, 1));
            Block::new()
                .title_alignment(alignment)
                .title_top("test".yellow())
                .render(buffer.area, &mut buffer);
            assert_eq!(buffer, Buffer::with_lines(["test".yellow()]));
        }
    }

    #[test]
    fn block_title_style() {
        for alignment in [Alignment::Left, Alignment::Center, Alignment::Right] {
            let mut buffer = Buffer::empty(Rect::new(0, 0, 4, 1));
            Block::new()
                .title_alignment(alignment)
                .title_style(Style::new().yellow())
                .title_top("test")
                .render(buffer.area, &mut buffer);
            assert_eq!(buffer, Buffer::with_lines(["test".yellow()]));
        }
    }

    #[test]
    fn title_style_overrides_block_title_style() {
        for alignment in [Alignment::Left, Alignment::Center, Alignment::Right] {
            let mut buffer = Buffer::empty(Rect::new(0, 0, 4, 1));
            Block::new()
                .title_alignment(alignment)
                .title_style(Style::new().green().on_red())
                .title_top("test".yellow())
                .render(buffer.area, &mut buffer);
            assert_eq!(buffer, Buffer::with_lines(["test".yellow().on_red()]));
        }
    }

    #[test]
    fn title_border_style() {
        let mut buffer = Buffer::empty(Rect::new(0, 0, 10, 3));
        Block::bordered()
            .title_top("test")
            .border_style(Style::new().yellow())
            .render(buffer.area, &mut buffer);
        #[rustfmt::skip]
        let mut expected = Buffer::with_lines([
            "┌test────┐",
            "│        │",
            "└────────┘",
        ]);
        expected.set_style(Rect::new(0, 0, 10, 3), Style::new().yellow());
        expected.set_style(Rect::new(1, 1, 8, 1), Style::reset());
        assert_eq!(buffer, expected);
    }

    #[test]
    fn border_type_to_string() {
        assert_eq!(format!("{}", BorderType::Plain), "Plain");
        assert_eq!(format!("{}", BorderType::Rounded), "Rounded");
        assert_eq!(format!("{}", BorderType::Double), "Double");
        assert_eq!(format!("{}", BorderType::Thick), "Thick");
    }

    #[test]
    fn border_type_from_str() {
        assert_eq!("Plain".parse(), Ok(BorderType::Plain));
        assert_eq!("Rounded".parse(), Ok(BorderType::Rounded));
        assert_eq!("Double".parse(), Ok(BorderType::Double));
        assert_eq!("Thick".parse(), Ok(BorderType::Thick));
        assert_eq!("".parse::<BorderType>(), Err(ParseError::VariantNotFound));
    }

    #[test]
    fn render_plain_border() {
        let mut buffer = Buffer::empty(Rect::new(0, 0, 10, 3));
        Block::bordered()
            .border_type(BorderType::Plain)
            .render(buffer.area, &mut buffer);
        #[rustfmt::skip]
        let expected = Buffer::with_lines([
            "┌────────┐",
            "│        │",
            "└────────┘",
        ]);
        assert_eq!(buffer, expected);
    }

    #[test]
    fn render_rounded_border() {
        let mut buffer = Buffer::empty(Rect::new(0, 0, 10, 3));
        Block::bordered()
            .border_type(BorderType::Rounded)
            .render(buffer.area, &mut buffer);
        #[rustfmt::skip]
        let expected = Buffer::with_lines([
            "╭────────╮",
            "│        │",
            "╰────────╯",
        ]);
        assert_eq!(buffer, expected);
    }

    #[test]
    fn render_double_border() {
        let mut buffer = Buffer::empty(Rect::new(0, 0, 10, 3));
        Block::bordered()
            .border_type(BorderType::Double)
            .render(buffer.area, &mut buffer);
        #[rustfmt::skip]
        let expected = Buffer::with_lines([
            "╔════════╗",
            "║        ║",
            "╚════════╝",
        ]);
        assert_eq!(buffer, expected);
    }

    #[test]
    fn render_quadrant_inside() {
        let mut buffer = Buffer::empty(Rect::new(0, 0, 10, 3));
        Block::bordered()
            .border_type(BorderType::QuadrantInside)
            .render(buffer.area, &mut buffer);
        #[rustfmt::skip]
        let expected = Buffer::with_lines([
            "▗▄▄▄▄▄▄▄▄▖",
            "▐        ▌",
            "▝▀▀▀▀▀▀▀▀▘",
        ]);
        assert_eq!(buffer, expected);
    }

    #[test]
    fn render_border_quadrant_outside() {
        let mut buffer = Buffer::empty(Rect::new(0, 0, 10, 3));
        Block::bordered()
            .border_type(BorderType::QuadrantOutside)
            .render(buffer.area, &mut buffer);
        #[rustfmt::skip]
        let expected = Buffer::with_lines([
            "▛▀▀▀▀▀▀▀▀▜",
            "▌        ▐",
            "▙▄▄▄▄▄▄▄▄▟",
        ]);
        assert_eq!(buffer, expected);
    }

    #[test]
    fn render_solid_border() {
        let mut buffer = Buffer::empty(Rect::new(0, 0, 10, 3));
        Block::bordered()
            .border_type(BorderType::Thick)
            .render(buffer.area, &mut buffer);
        #[rustfmt::skip]
        let expected = Buffer::with_lines([
            "┏━━━━━━━━┓",
            "┃        ┃",
            "┗━━━━━━━━┛",
        ]);
        assert_eq!(buffer, expected);
    }

    #[test]
    fn render_custom_border_set() {
        let mut buffer = Buffer::empty(Rect::new(0, 0, 10, 3));
        Block::bordered()
            .border_set(border::Set {
                top_left: "1",
                top_right: "2",
                bottom_left: "3",
                bottom_right: "4",
                vertical_left: "L",
                vertical_right: "R",
                horizontal_top: "T",
                horizontal_bottom: "B",
            })
            .render(buffer.area, &mut buffer);
        #[rustfmt::skip]
        let expected = Buffer::with_lines([
            "1TTTTTTTT2",
            "L        R",
            "3BBBBBBBB4",
        ]);
        assert_eq!(buffer, expected);
    }
}<|MERGE_RESOLUTION|>--- conflicted
+++ resolved
@@ -919,173 +919,6 @@
         assert_eq!(block.borders, Borders::all());
     }
 
-<<<<<<< HEAD
-    #[allow(clippy::too_many_lines)]
-    #[test]
-    fn inner_takes_into_account_the_borders() {
-        // No borders
-        assert_eq!(
-            Block::new().inner(Rect::default()),
-            Rect::new(0, 0, 0, 0),
-            "no borders, width=0, height=0"
-        );
-        assert_eq!(
-            Block::new().inner(Rect::new(0, 0, 1, 1)),
-            Rect::new(0, 0, 1, 1),
-            "no borders, width=1, height=1"
-        );
-
-        // Left border
-        assert_eq!(
-            Block::new()
-                .borders(Borders::LEFT)
-                .inner(Rect::new(0, 0, 0, 1)),
-            Rect::new(0, 0, 0, 1),
-            "left, width=0"
-        );
-        assert_eq!(
-            Block::new()
-                .borders(Borders::LEFT)
-                .inner(Rect::new(0, 0, 1, 1)),
-            Rect::new(1, 0, 0, 1),
-            "left, width=1"
-        );
-        assert_eq!(
-            Block::new()
-                .borders(Borders::LEFT)
-                .inner(Rect::new(0, 0, 2, 1)),
-            Rect::new(1, 0, 1, 1),
-            "left, width=2"
-        );
-
-        // Top border
-        assert_eq!(
-            Block::new()
-                .borders(Borders::TOP)
-                .inner(Rect::new(0, 0, 1, 0)),
-            Rect::new(0, 0, 1, 0),
-            "top, height=0"
-        );
-        assert_eq!(
-            Block::new()
-                .borders(Borders::TOP)
-                .inner(Rect::new(0, 0, 1, 1)),
-            Rect::new(0, 1, 1, 0),
-            "top, height=1"
-        );
-        assert_eq!(
-            Block::new()
-                .borders(Borders::TOP)
-                .inner(Rect::new(0, 0, 1, 2)),
-            Rect::new(0, 1, 1, 1),
-            "top, height=2"
-        );
-
-        // Right border
-        assert_eq!(
-            Block::new()
-                .borders(Borders::RIGHT)
-                .inner(Rect::new(0, 0, 0, 1)),
-            Rect::new(0, 0, 0, 1),
-            "right, width=0"
-        );
-        assert_eq!(
-            Block::new()
-                .borders(Borders::RIGHT)
-                .inner(Rect::new(0, 0, 1, 1)),
-            Rect::new(0, 0, 0, 1),
-            "right, width=1"
-        );
-        assert_eq!(
-            Block::new()
-                .borders(Borders::RIGHT)
-                .inner(Rect::new(0, 0, 2, 1)),
-            Rect::new(0, 0, 1, 1),
-            "right, width=2"
-        );
-
-        // Bottom border
-        assert_eq!(
-            Block::new()
-                .borders(Borders::BOTTOM)
-                .inner(Rect::new(0, 0, 1, 0)),
-            Rect::new(0, 0, 1, 0),
-            "bottom, height=0"
-        );
-        assert_eq!(
-            Block::new()
-                .borders(Borders::BOTTOM)
-                .inner(Rect::new(0, 0, 1, 1)),
-            Rect::new(0, 0, 1, 0),
-            "bottom, height=1"
-        );
-        assert_eq!(
-            Block::new()
-                .borders(Borders::BOTTOM)
-                .inner(Rect::new(0, 0, 1, 2)),
-            Rect::new(0, 0, 1, 1),
-            "bottom, height=2"
-        );
-
-        // All borders
-        assert_eq!(
-            Block::bordered().inner(Rect::default()),
-            Rect::new(0, 0, 0, 0),
-            "all borders, width=0, height=0"
-        );
-        assert_eq!(
-            Block::bordered().inner(Rect::new(0, 0, 1, 1)),
-            Rect::new(1, 1, 0, 0),
-            "all borders, width=1, height=1"
-        );
-        assert_eq!(
-            Block::bordered().inner(Rect::new(0, 0, 2, 2)),
-            Rect::new(1, 1, 0, 0),
-            "all borders, width=2, height=2"
-        );
-        assert_eq!(
-            Block::bordered().inner(Rect::new(0, 0, 3, 3)),
-            Rect::new(1, 1, 1, 1),
-            "all borders, width=3, height=3"
-        );
-    }
-
-    #[test]
-    fn inner_takes_into_account_the_title() {
-        assert_eq!(
-            Block::new().title_top("Test").inner(Rect::new(0, 0, 0, 1)),
-            Rect::new(0, 1, 0, 0),
-        );
-        assert_eq!(
-            Block::new()
-                .title_top(Line::from("Test").centered())
-                .inner(Rect::new(0, 0, 0, 1)),
-            Rect::new(0, 1, 0, 0),
-        );
-        assert_eq!(
-            Block::new()
-                .title_top(Line::from("Test").right_aligned())
-                .inner(Rect::new(0, 0, 0, 1)),
-            Rect::new(0, 1, 0, 0),
-        );
-    }
-
-    #[test]
-    fn inner_takes_into_account_border_and_title() {
-        let test_rect = Rect::new(0, 0, 0, 2);
-
-        let top_top = Block::new().title_top("Test").borders(Borders::TOP);
-        assert_eq!(top_top.inner(test_rect), Rect::new(0, 1, 0, 1));
-
-        let top_bot = Block::new().title_top("Test").borders(Borders::BOTTOM);
-        assert_eq!(top_bot.inner(test_rect), Rect::new(0, 1, 0, 0));
-
-        let bot_top = Block::new().title_bottom("Test").borders(Borders::TOP);
-        assert_eq!(bot_top.inner(test_rect), Rect::new(0, 1, 0, 0));
-
-        let bot_bot = Block::new().title_bottom("Test").borders(Borders::BOTTOM);
-        assert_eq!(bot_bot.inner(test_rect), Rect::new(0, 0, 0, 1));
-=======
     #[rstest]
     #[case::none_0(Borders::NONE, Rect::ZERO, Rect::ZERO)]
     #[case::none_1(Borders::NONE, Rect::new(0, 0, 1, 1), Rect::new(0, 0, 1, 1))]
@@ -1126,7 +959,7 @@
         let area = Rect::new(0, 0, 0, 1);
         let expected = Rect::new(0, 1, 0, 0);
 
-        let block = Block::new().title(Title::from("Test").alignment(alignment));
+        let block = Block::new().title_top(Line::from("Test").alignment(alignment));
         assert_eq!(block.inner(area), expected);
     }
 
@@ -1137,15 +970,14 @@
     #[case::top_top(Borders::BOTTOM, Position::Bottom, Rect::new(0, 0, 0, 1))]
     fn inner_takes_into_account_border_and_title(
         #[case] borders: Borders,
-        #[case] position: Position,
+        #[case] position: TitlePosition,
         #[case] expected: Rect,
     ) {
         let area = Rect::new(0, 0, 0, 2);
         let block = Block::new()
             .borders(borders)
-            .title(Title::from("Test").position(position));
+            .title_at_position("Test", position);
         assert_eq!(block.inner(area), expected);
->>>>>>> 9bd89c21
     }
 
     #[test]
@@ -1292,12 +1124,7 @@
     #[test]
     fn title() {
         use Alignment::*;
-<<<<<<< HEAD
         let mut buffer = Buffer::empty(Rect::new(0, 0, 15, 3));
-=======
-        use Position::*;
-        let mut buffer = Buffer::empty(Rect::new(0, 0, 11, 3));
->>>>>>> 9bd89c21
         Block::bordered()
             .title_top(Line::from("A").alignment(Left))
             .title_top(Line::from("B").alignment(Center))
