--- conflicted
+++ resolved
@@ -1,4 +1,4 @@
-use std::fmt;
+use std::{fmt, ops};
 
 use unicode_segmentation::UnicodeSegmentation;
 use unicode_width::UnicodeWidthStr;
@@ -94,8 +94,8 @@
 
     /// Returns a reference to Cell at the given coordinates
     ///
-    /// Callers should generally use the Index trait (`buf[(x, y)]`) or the [`cell`] method instead
-    /// of this method.
+    /// Callers should generally use the Index trait (`buf[(x, y)]`) or the [`Buffer::cell`] method
+    /// instead of this method.
     ///
     /// Note that conventionally methods named `get` usually return `Option<&T>`, but this method
     /// panics instead. This is kept for backwards compatibility. See `get_opt` for a safe
@@ -112,8 +112,8 @@
 
     /// Returns a mutable reference to Cell at the given coordinates
     ///
-    /// Callers should generally use the `IndexMut` trait (`&mut buf[(x, y)]`) or the [`cell_mut`]
-    /// method instead of this method.
+    /// Callers should generally use the `IndexMut` trait (`&mut buf[(x, y)]`) or the
+    /// [`Buffer::cell_mut`] method instead of this method.
     ///
     /// Note that conventionally methods named `get_mut` usually return `Option<&mut T>`, but this
     /// method panics instead. This is kept for backwards compatibility. See `cell_mut` for a safe
@@ -211,6 +211,8 @@
     /// Returns the index in the `Vec<Cell>` for the given global (x, y) coordinates.
     ///
     /// Returns `None` if the given coordinates are outside of the Buffer's area.
+    ///
+    /// Note that this is private because of <https://github.com/ratatui-org/ratatui/issues/1122>
     const fn index_of_opt(&self, x: u16, y: u16) -> Option<usize> {
         let area = self.area;
         if x < area.left() || x >= area.right() || y < area.top() || y >= area.bottom() {
@@ -449,8 +451,7 @@
     }
 }
 
-<<<<<<< HEAD
-impl<P: Into<Position>> std::ops::Index<P> for Buffer {
+impl<P: Into<Position>> ops::Index<P> for Buffer {
     type Output = Cell;
 
     /// Returns the Cell at the given position
@@ -474,7 +475,7 @@
     }
 }
 
-impl<P: Into<Position>> std::ops::IndexMut<P> for Buffer {
+impl<P: Into<Position>> ops::IndexMut<P> for Buffer {
     /// Returns a mutable reference to the Cell at the given position
     ///
     /// # Panics
@@ -496,10 +497,7 @@
     }
 }
 
-impl std::fmt::Debug for Buffer {
-=======
 impl fmt::Debug for Buffer {
->>>>>>> fadc73d6
     /// Writes a debug representation of the buffer to the given formatter.
     ///
     /// The format is like a pretty printed struct, with the following fields:
@@ -756,7 +754,7 @@
         let mut buf = Buffer::with_lines(["Cat", "Dog"]);
         buf[(0, 0)].set_symbol("B");
         buf[Position::new(0, 1)].set_symbol("L");
-        assert_buffer_eq!(buf, Buffer::with_lines(["Bat", "Log"]));
+        assert_eq!(buf, Buffer::with_lines(["Bat", "Log"]));
     }
 
     #[rstest]
