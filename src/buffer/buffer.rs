use std::fmt;

use unicode_segmentation::UnicodeSegmentation;
use unicode_width::UnicodeWidthStr;

use self::layout::Position;
use crate::{buffer::Cell, prelude::*};

/// A buffer that maps to the desired content of the terminal after the draw call
///
/// No widget in the library interacts directly with the terminal. Instead each of them is required
/// to draw their state to an intermediate buffer. It is basically a grid where each cell contains
/// a grapheme, a foreground color and a background color. This grid will then be used to output
/// the appropriate escape sequences and characters to draw the UI as the user has defined it.
///
/// # Examples:
///
/// ```
/// use ratatui::{buffer::Cell, prelude::*};
///
/// let mut buf = Buffer::empty(Rect {
///     x: 0,
///     y: 0,
///     width: 10,
///     height: 5,
/// });
/// buf.get_mut(0, 2).set_symbol("x");
/// assert_eq!(buf.get(0, 2).symbol(), "x");
///
/// buf.set_string(
///     3,
///     0,
///     "string",
///     Style::default().fg(Color::Red).bg(Color::White),
/// );
/// let cell = buf.get(5, 0);
/// assert_eq!(cell.symbol(), "r");
/// assert_eq!(cell.fg, Color::Red);
/// assert_eq!(cell.bg, Color::White);
///
/// buf.get_mut(5, 0).set_char('x');
/// assert_eq!(buf.get(5, 0).symbol(), "x");
/// ```
#[derive(Default, Clone, Eq, PartialEq, Hash)]
#[cfg_attr(feature = "serde", derive(serde::Serialize, serde::Deserialize))]
pub struct Buffer {
    /// The area represented by this buffer
    pub area: Rect,
    /// The content of the buffer. The length of this Vec should always be equal to area.width *
    /// area.height
    pub content: Vec<Cell>,
}

impl Buffer {
    /// Returns a Buffer with all cells set to the default one
    #[must_use]
    pub fn empty(area: Rect) -> Self {
        Self::filled(area, &Cell::default())
    }

    /// Returns a Buffer with all cells initialized with the attributes of the given Cell
    #[must_use]
    pub fn filled(area: Rect, cell: &Cell) -> Self {
        let size = area.area() as usize;
        let content = vec![cell.clone(); size];
        Self { area, content }
    }

    /// Returns a Buffer containing the given lines
    #[must_use]
    pub fn with_lines<'a, Iter>(lines: Iter) -> Self
    where
        Iter: IntoIterator,
        Iter::Item: Into<Line<'a>>,
    {
        let lines = lines.into_iter().map(Into::into).collect::<Vec<_>>();
        let height = lines.len() as u16;
        let width = lines.iter().map(Line::width).max().unwrap_or_default() as u16;
        let mut buffer = Self::empty(Rect::new(0, 0, width, height));
        for (y, line) in lines.iter().enumerate() {
            buffer.set_line(0, y as u16, line, width);
        }
        buffer
    }

    /// Returns the content of the buffer as a slice
    pub fn content(&self) -> &[Cell] {
        &self.content
    }

    /// Returns the area covered by this buffer
    pub const fn area(&self) -> &Rect {
        &self.area
    }

    /// Returns a reference to Cell at the given coordinates
    /// # Panics
    /// Panics if the coordinates are out of bounds
    #[track_caller]
    pub fn get(&self, x: u16, y: u16) -> &Cell {
        let i = self.index_of(x, y);
        &self.content[i]
    }

    /// Returns an option containing a reference to Cell at the given coordinates, or `None`, if the
    /// coordinates are out of bounds
    pub fn try_get(&self, x: u16, y: u16) -> Option<&Cell> {
        let i = self.index_of(x, y);
        self.content.get(i)
    }

    /// Returns a mutable reference to Cell at the given coordinates
    /// # Panics
    /// Panics if the coordinates are out of bounds
    #[track_caller]
    pub fn get_mut(&mut self, x: u16, y: u16) -> &mut Cell {
        let i = self.index_of(x, y);
        &mut self.content[i]
    }

    /// Returns an option containing a mutable reference to Cell at the given coordinates, or
    /// `None`, if the coordinates are out of bounds
    pub fn try_get_mut(&mut self, x: u16, y: u16) -> Option<&mut Cell> {
        let i = self.index_of(x, y);
        self.content.get_mut(i)
    }

    /// Returns the index in the `Vec<Cell>` for the given global (x, y) coordinates.
    ///
    /// Global coordinates are offset by the Buffer's area offset (`x`/`y`).
    ///
    /// # Examples
    ///
    /// ```
    /// # use ratatui::prelude::*;
    /// let rect = Rect::new(200, 100, 10, 10);
    /// let buffer = Buffer::empty(rect);
    /// // Global coordinates to the top corner of this buffer's area
    /// assert_eq!(buffer.index_of(200, 100), 0);
    /// ```
    ///
    /// # Panics
    ///
    /// Panics when given an coordinate that is outside of this Buffer's area.
    ///
    /// ```should_panic
    /// # use ratatui::prelude::*;
    /// let rect = Rect::new(200, 100, 10, 10);
    /// let buffer = Buffer::empty(rect);
    /// // Top coordinate is outside of the buffer in global coordinate space, as the Buffer's area
    /// // starts at (200, 100).
    /// buffer.index_of(0, 0); // Panics
    /// ```
    #[track_caller]
    pub fn index_of(&self, x: u16, y: u16) -> usize {
        self.try_index_of(x, y)
            .unwrap_or_else(|| Self::panic_on_wrong_position(x, y, self.area))
    }
    fn panic_on_wrong_position(x: u16, y: u16, area: Rect) -> ! {
        panic!("Trying to access position outside the buffer: x={x}, y={y}, area={area:?}",)
    }
    /// Returns an option containing the index in the `Vec<Cell>` for the given global (x, y)
    /// coordinates, or `None` if the position is outside the buffer.
    /// Global coordinates are offset by the Buffer's area offset (`x`/`y`).
    ///
    /// # Examples
    ///
    /// ```
    /// # use ratatui::prelude::*;
    /// let rect = Rect::new(200, 100, 10, 10);
    /// let buffer = Buffer::empty(rect);
    /// // Global coordinates to the top corner of this buffer's area
    /// assert_eq!(buffer.try_index_of(200, 100), Some(0));
    /// ```
    #[must_use]
    pub fn try_index_of(&self, x: u16, y: u16) -> Option<usize> {
        self.area
            .contains(Position { x, y })
            .then_some(((y - self.area.y) * self.area.width + (x - self.area.x)) as usize)
    }
    /// Returns the (global) coordinates of a cell given its index
    ///
    /// Global coordinates are offset by the Buffer's area offset (`x`/`y`).
    ///
    /// # Examples
    ///
    /// ```
    /// # use ratatui::prelude::*;
    /// let rect = Rect::new(200, 100, 10, 10);
    /// let buffer = Buffer::empty(rect);
    /// assert_eq!(buffer.pos_of(0), (200, 100));
    /// assert_eq!(buffer.pos_of(14), (204, 101));
    /// ```
    ///
    /// # Panics
    ///
    /// Panics when given an index that is outside the Buffer's content.
    ///
    /// ```should_panic
    /// # use ratatui::prelude::*;
    /// let rect = Rect::new(0, 0, 10, 10); // 100 cells in total
    /// let buffer = Buffer::empty(rect);
    /// // Index 100 is the 101th cell, which lies outside of the area of this Buffer.
    /// buffer.pos_of(100); // Panics
    /// ```
    pub fn pos_of(&self, i: usize) -> (u16, u16) {
        self.try_pos_of(i).unwrap_or_else(|| {
            panic!(
                "Trying to get the coords of a cell outside the buffer: i={i} len={}",
                self.content.len()
            )
        })
    }

    /// Returns an option containing the (global) coordinates of a cell given its index
    /// or `None` when given an index that is outside the Buffer's content.
    /// Global coordinates are offset by the Buffer's area offset (`x`/`y`).
    ///
    /// # Examples
    ///
    /// ```
    /// # use ratatui::prelude::*;
    /// let rect = Rect::new(200, 100, 10, 10);
    /// let buffer = Buffer::empty(rect);
    /// assert_eq!(buffer.pos_of(0), (200, 100));
    /// assert_eq!(buffer.pos_of(14), (204, 101));
    /// ```
    #[must_use]
    pub fn try_pos_of(&self, i: usize) -> Option<(u16, u16)> {
        (i < self.content.len()).then_some(Self::calculate_coordinates_from_index(self.area, i))
    }
    const fn calculate_coordinates_from_index(area: Rect, i: usize) -> (u16, u16) {
        (
            area.x + (i as u16) % area.width,
            area.y + (i as u16) / area.width,
        )
    }

    /// Print a string, starting at the position (x, y)
<<<<<<< HEAD
    ///
    /// `style` accepts any type that is convertible to [`Style`] (e.g. [`Style`], [`Color`], or
    /// your own type that implements [`Into<Style>`]).
    /// # Panics
    ///
    /// Panics when given an coordinate that is outside of this Buffer's area.
=======
>>>>>>> 9bd89c21
    pub fn set_string<T, S>(&mut self, x: u16, y: u16, string: T, style: S)
    where
        T: AsRef<str>,
        S: Into<Style>,
    {
<<<<<<< HEAD
        self.try_set_stringn(x, y, string, usize::MAX, style.into())
            .unwrap_or_else(|| Self::panic_on_wrong_position(x, y, self.area));
    }

    /// Print a string, starting at the position (x, y)
    ///
    /// `style` accepts any type that is convertible to [`Style`] (e.g. [`Style`], [`Color`], or
    /// your own type that implements [`Into<Style>`]).
    #[must_use]
    pub fn try_set_string<T, S>(&mut self, x: u16, y: u16, string: T, style: S) -> Option<()>
    where
        T: AsRef<str>,
        S: Into<Style>,
    {
        self.try_set_stringn(x, y, string, usize::MAX, style.into())?;
        Some(())
=======
        self.set_stringn(x, y, string, usize::MAX, style);
>>>>>>> 9bd89c21
    }

    /// Print at most the first n characters of a string if enough space is available
    /// until the end of the line.
    ///
<<<<<<< HEAD
    /// `style` accepts any type that is convertible to [`Style`] (e.g. [`Style`], [`Color`], or
    /// your own type that implements [`Into<Style>`]).
    /// # Panics
    ///
    /// Panics when given an coordinate that is outside of this Buffer's area.
=======
    /// Use [`Buffer::set_string`] when the maximum amount of characters can be printed.
>>>>>>> 9bd89c21
    pub fn set_stringn<T, S>(
        &mut self,
        mut x: u16,
        y: u16,
        string: T,
        max_width: usize,
        style: S,
    ) -> (u16, u16)
    where
        T: AsRef<str>,
        S: Into<Style>,
    {
<<<<<<< HEAD
        self.try_set_stringn(x, y, string, width, style)
            .unwrap_or_else(|| Self::panic_on_wrong_position(x, y, self.area))
    }

    /// Print at most the first n characters of a string if enough space is available
    /// until the end of the line
    /// Returns `None` if the index is out of bounds
    /// `style` accepts any type that is convertible to [`Style`] (e.g. [`Style`], [`Color`], or
    /// your own type that implements [`Into<Style>`]).
    #[must_use]
    pub fn try_set_stringn<T, S>(
        &mut self,
        x: u16,
        y: u16,
        string: T,
        width: usize,
        style: S,
    ) -> Option<(u16, u16)>
    where
        T: AsRef<str>,
        S: Into<Style>,
    {
        if !self.area.contains(Position { x, y }) {
            return None;
        }
=======
        let max_width = max_width.try_into().unwrap_or(u16::MAX);
        let mut remaining_width = self.area.right().saturating_sub(x).min(max_width);
        let graphemes = UnicodeSegmentation::graphemes(string.as_ref(), true)
            .map(|symbol| (symbol, symbol.width() as u16))
            .filter(|(_symbol, width)| *width > 0)
            .map_while(|(symbol, width)| {
                remaining_width = remaining_width.checked_sub(width)?;
                Some((symbol, width))
            });
>>>>>>> 9bd89c21
        let style = style.into();
        for (symbol, width) in graphemes {
            self.get_mut(x, y).set_symbol(symbol).set_style(style);
            let next_symbol = x + width;
            x += 1;
            // Reset following cells if multi-width (they would be hidden by the grapheme),
            while x < next_symbol {
                self.get_mut(x, y).reset();
                x += 1;
            }
        }
<<<<<<< HEAD
        Some((x_offset as u16, y))
    }

    /// Print a line, starting at the position (x, y)
    /// # Panics
    ///
    /// Panics when given an coordinate that is outside of this Buffer's area.
    pub fn set_line(&mut self, x: u16, y: u16, line: &Line<'_>, width: u16) -> (u16, u16) {
        self.try_set_line(x, y, line, width)
            .unwrap_or_else(|| Self::panic_on_wrong_position(x, y, self.area))
    }

    /// Print a line, starting at the position (x, y)
    #[must_use = "Function returns none if index is out of bounds, which should be handled"]
    pub fn try_set_line(
        &mut self,
        x: u16,
        y: u16,
        line: &Line<'_>,
        width: u16,
    ) -> Option<(u16, u16)> {
        let mut remaining_width = width;
=======
        (x, y)
    }

    /// Print a line, starting at the position (x, y)
    pub fn set_line(&mut self, x: u16, y: u16, line: &Line<'_>, max_width: u16) -> (u16, u16) {
        let mut remaining_width = max_width;
>>>>>>> 9bd89c21
        let mut x = x;
        for span in line {
            if remaining_width == 0 {
                break;
            }
            let pos = self.try_set_stringn(
                x,
                y,
                span.content.as_ref(),
                remaining_width as usize,
                line.style.patch(span.style),
            )?;
            let w = pos.0.saturating_sub(x);
            x = pos.0;
            remaining_width = remaining_width.saturating_sub(w);
        }
        Some((x, y))
    }

    /// Print a span, starting at the position (x, y)
<<<<<<< HEAD
    /// # Panics
    ///
    /// Panics when given an coordinate that is outside of this Buffer's area.
    pub fn set_span(&mut self, x: u16, y: u16, span: &Span<'_>, width: u16) -> (u16, u16) {
        self.try_set_span(x, y, span, width)
            .unwrap_or_else(|| Self::panic_on_wrong_position(x, y, self.area))
    }

    /// Print a span, starting at the position (x, y)
    pub fn try_set_span(
        &mut self,
        x: u16,
        y: u16,
        span: &Span<'_>,
        width: u16,
    ) -> Option<(u16, u16)> {
        self.try_set_stringn(x, y, span.content.as_ref(), width as usize, span.style)
=======
    pub fn set_span(&mut self, x: u16, y: u16, span: &Span<'_>, max_width: u16) -> (u16, u16) {
        self.set_stringn(x, y, &span.content, max_width as usize, span.style)
>>>>>>> 9bd89c21
    }

    /// Set the style of all cells in the given area.
    ///
    /// `style` accepts any type that is convertible to [`Style`] (e.g. [`Style`], [`Color`], or
    /// your own type that implements [`Into<Style>`]).
    // this function doesn't need a try version because intersection guarantees no index out of
    // bounds
    pub fn set_style<S: Into<Style>>(&mut self, area: Rect, style: S) {
        let style = style.into();
        let area = self.area.intersection(area);
        for y in area.top()..area.bottom() {
            for x in area.left()..area.right() {
                self.get_mut(x, y).set_style(style);
            }
        }
    }

    /// Resize the buffer so that the mapped area matches the given area and that the buffer
    /// length is equal to area.width * area.height
    pub fn resize(&mut self, area: Rect) {
        let length = area.area() as usize;
        if self.content.len() > length {
            self.content.truncate(length);
        } else {
            self.content.resize(length, Cell::default());
        }
        self.area = area;
    }

    /// Reset all cells in the buffer
    pub fn reset(&mut self) {
        for c in &mut self.content {
            c.reset();
        }
    }

    /// Merge an other buffer into this one
    pub fn merge(&mut self, other: &Self) {
        let area = self.area.union(other.area);
        self.content.resize(area.area() as usize, Cell::default());

        // Move original content to the appropriate space
        let size = self.area.area() as usize;
        for i in (0..size).rev() {
            let (x, y) = self.pos_of(i);
            // New index in content
            let k = ((y - area.y) * area.width + x - area.x) as usize;
            if i != k {
                self.content[k] = self.content[i].clone();
                self.content[i] = Cell::default();
            }
        }

        // Push content of the other buffer into this one (may erase previous
        // data)
        let size = other.area.area() as usize;
        for i in 0..size {
            let (x, y) = other.pos_of(i);
            // New index in content
            let k = ((y - area.y) * area.width + x - area.x) as usize;
            self.content[k] = other.content[i].clone();
        }
        self.area = area;
    }

    /// Builds a minimal sequence of coordinates and Cells necessary to update the UI from
    /// self to other.
    ///
    /// We're assuming that buffers are well-formed, that is no double-width cell is followed by
    /// a non-blank cell.
    ///
    /// # Multi-width characters handling:
    ///
    /// ```text
    /// (Index:) `01`
    /// Prev:    `コ`
    /// Next:    `aa`
    /// Updates: `0: a, 1: a'
    /// ```
    ///
    /// ```text
    /// (Index:) `01`
    /// Prev:    `a `
    /// Next:    `コ`
    /// Updates: `0: コ` (double width symbol at index 0 - skip index 1)
    /// ```
    ///
    /// ```text
    /// (Index:) `012`
    /// Prev:    `aaa`
    /// Next:    `aコ`
    /// Updates: `0: a, 1: コ` (double width symbol at index 1 - skip index 2)
    /// ```
    pub fn diff<'a>(&self, other: &'a Self) -> Vec<(u16, u16, &'a Cell)> {
        let previous_buffer = &self.content;
        let next_buffer = &other.content;

        let mut updates: Vec<(u16, u16, &Cell)> = vec![];
        // Cells invalidated by drawing/replacing preceding multi-width characters:
        let mut invalidated: usize = 0;
        // Cells from the current buffer to skip due to preceding multi-width characters taking
        // their place (the skipped cells should be blank anyway), or due to per-cell-skipping:
        let mut to_skip: usize = 0;
        for (i, (current, previous)) in next_buffer.iter().zip(previous_buffer.iter()).enumerate() {
            if !current.skip && (current != previous || invalidated > 0) && to_skip == 0 {
                let (x, y) = self.pos_of(i);
                updates.push((x, y, &next_buffer[i]));
            }

            to_skip = current.symbol().width().saturating_sub(1);

            let affected_width = std::cmp::max(current.symbol().width(), previous.symbol().width());
            invalidated = std::cmp::max(affected_width, invalidated).saturating_sub(1);
        }
        updates
    }
}

impl fmt::Debug for Buffer {
    /// Writes a debug representation of the buffer to the given formatter.
    ///
    /// The format is like a pretty printed struct, with the following fields:
    /// * `area`: displayed as `Rect { x: 1, y: 2, width: 3, height: 4 }`
    /// * `content`: displayed as a list of strings representing the content of the buffer
    /// * `styles`: displayed as a list of: `{ x: 1, y: 2, fg: Color::Red, bg: Color::Blue,
    ///   modifier: Modifier::BOLD }` only showing a value when there is a change in style.
    fn fmt(&self, f: &mut fmt::Formatter<'_>) -> fmt::Result {
        f.write_fmt(format_args!("Buffer {{\n    area: {:?}", &self.area))?;

        if self.area.is_empty() {
            return f.write_str("\n}");
        }

        f.write_str(",\n    content: [\n")?;
        let mut last_style = None;
        let mut styles = vec![];
        for (y, line) in self.content.chunks(self.area.width as usize).enumerate() {
            let mut overwritten = vec![];
            let mut skip: usize = 0;
            f.write_str("        \"")?;
            for (x, c) in line.iter().enumerate() {
                if skip == 0 {
                    f.write_str(c.symbol())?;
                } else {
                    overwritten.push((x, c.symbol()));
                }
                skip = std::cmp::max(skip, c.symbol().width()).saturating_sub(1);
                #[cfg(feature = "underline-color")]
                {
                    let style = (c.fg, c.bg, c.underline_color, c.modifier);
                    if last_style != Some(style) {
                        last_style = Some(style);
                        styles.push((x, y, c.fg, c.bg, c.underline_color, c.modifier));
                    }
                }
                #[cfg(not(feature = "underline-color"))]
                {
                    let style = (c.fg, c.bg, c.modifier);
                    if last_style != Some(style) {
                        last_style = Some(style);
                        styles.push((x, y, c.fg, c.bg, c.modifier));
                    }
                }
            }
            f.write_str("\",")?;
            if !overwritten.is_empty() {
                f.write_fmt(format_args!(
                    " // hidden by multi-width symbols: {overwritten:?}"
                ))?;
            }
            f.write_str("\n")?;
        }
        f.write_str("    ],\n    styles: [\n")?;
        for s in styles {
            #[cfg(feature = "underline-color")]
            f.write_fmt(format_args!(
                "        x: {}, y: {}, fg: {:?}, bg: {:?}, underline: {:?}, modifier: {:?},\n",
                s.0, s.1, s.2, s.3, s.4, s.5
            ))?;
            #[cfg(not(feature = "underline-color"))]
            f.write_fmt(format_args!(
                "        x: {}, y: {}, fg: {:?}, bg: {:?}, modifier: {:?},\n",
                s.0, s.1, s.2, s.3, s.4
            ))?;
        }
        f.write_str("    ]\n}")?;
        Ok(())
    }
}

#[cfg(test)]
mod tests {
    use std::iter;

    use itertools::Itertools;
    use rstest::{fixture, rstest};

    use super::*;

    fn cell(s: &str) -> Cell {
        let mut cell = Cell::default();
        cell.set_symbol(s);
        cell
    }

    #[test]
    fn debug_empty_buffer() {
        let buffer = Buffer::empty(Rect::ZERO);
        let result = format!("{buffer:?}");
        println!("{result}");
        let expected = "Buffer {\n    area: Rect { x: 0, y: 0, width: 0, height: 0 }\n}";
        assert_eq!(result, expected);
    }

    #[cfg(feature = "underline-color")]
    #[test]
    fn debug_grapheme_override() {
        let buffer = Buffer::with_lines(["a🦀b"]);
        let result = format!("{buffer:?}");
        println!("{result}");
        let expected = indoc::indoc!(
            r#"
            Buffer {
                area: Rect { x: 0, y: 0, width: 4, height: 1 },
                content: [
                    "a🦀b", // hidden by multi-width symbols: [(2, " ")]
                ],
                styles: [
                    x: 0, y: 0, fg: Reset, bg: Reset, underline: Reset, modifier: NONE,
                ]
            }"#
        );
        assert_eq!(result, expected);
    }

    #[test]
    fn debug_some_example() {
        let mut buffer = Buffer::empty(Rect::new(0, 0, 12, 2));
        buffer.set_string(0, 0, "Hello World!", Style::default());
        buffer.set_string(
            0,
            1,
            "G'day World!",
            Style::default()
                .fg(Color::Green)
                .bg(Color::Yellow)
                .add_modifier(Modifier::BOLD),
        );
        let result = format!("{buffer:?}");
        println!("{result}");
        #[cfg(feature = "underline-color")]
        let expected = indoc::indoc!(
            r#"
            Buffer {
                area: Rect { x: 0, y: 0, width: 12, height: 2 },
                content: [
                    "Hello World!",
                    "G'day World!",
                ],
                styles: [
                    x: 0, y: 0, fg: Reset, bg: Reset, underline: Reset, modifier: NONE,
                    x: 0, y: 1, fg: Green, bg: Yellow, underline: Reset, modifier: BOLD,
                ]
            }"#
        );
        #[cfg(not(feature = "underline-color"))]
        let expected = indoc::indoc!(
            r#"
            Buffer {
                area: Rect { x: 0, y: 0, width: 12, height: 2 },
                content: [
                    "Hello World!",
                    "G'day World!",
                ],
                styles: [
                    x: 0, y: 0, fg: Reset, bg: Reset, modifier: NONE,
                    x: 0, y: 1, fg: Green, bg: Yellow, modifier: BOLD,
                ]
            }"#
        );

        assert_eq!(result, expected);
    }

    #[test]
    fn it_translates_to_and_from_coordinates() {
        let rect = Rect::new(200, 100, 50, 80);
        let buf = Buffer::empty(rect);

        // First cell is at the upper left corner.
        assert_eq!(buf.pos_of(0), (200, 100));
        assert_eq!(buf.index_of(200, 100), 0);

        // Last cell is in the lower right.
        assert_eq!(buf.pos_of(buf.content.len() - 1), (249, 179));
        assert_eq!(buf.index_of(249, 179), buf.content.len() - 1);
    }

    #[test]
    #[should_panic(expected = "outside the buffer")]
    fn pos_of_panics_on_out_of_bounds() {
        let rect = Rect::new(0, 0, 10, 10);
        let buf = Buffer::empty(rect);

        // There are a total of 100 cells; zero-indexed means that 100 would be the 101st cell.
        buf.pos_of(100);
    }

    #[test]
    #[should_panic(expected = "outside the buffer")]
    fn index_of_panics_on_out_of_bounds() {
        let rect = Rect::new(0, 0, 10, 10);
        let buf = Buffer::empty(rect);

        // width is 10; zero-indexed means that 10 would be the 11th cell.
        buf.index_of(10, 0);
    }

    #[test]
    fn set_string() {
        let area = Rect::new(0, 0, 5, 1);
        let mut buffer = Buffer::empty(area);

        // Zero-width
        buffer.set_stringn(0, 0, "aaa", 0, Style::default());
        assert_eq!(buffer, Buffer::with_lines(["     "]));

        buffer.set_string(0, 0, "aaa", Style::default());
        assert_eq!(buffer, Buffer::with_lines(["aaa  "]));

        // Width limit:
        buffer.set_stringn(0, 0, "bbbbbbbbbbbbbb", 4, Style::default());
        assert_eq!(buffer, Buffer::with_lines(["bbbb "]));

        buffer.set_string(0, 0, "12345", Style::default());
        assert_eq!(buffer, Buffer::with_lines(["12345"]));

        // Width truncation:
        buffer.set_string(0, 0, "123456", Style::default());
        assert_eq!(buffer, Buffer::with_lines(["12345"]));

        // multi-line
        buffer = Buffer::empty(Rect::new(0, 0, 5, 2));
        buffer.set_string(0, 0, "12345", Style::default());
        buffer.set_string(0, 1, "67890", Style::default());
        assert_eq!(buffer, Buffer::with_lines(["12345", "67890"]));
    }

    #[test]
    fn set_string_multi_width_overwrite() {
        let area = Rect::new(0, 0, 5, 1);
        let mut buffer = Buffer::empty(area);

        // multi-width overwrite
        buffer.set_string(0, 0, "aaaaa", Style::default());
        buffer.set_string(0, 0, "称号", Style::default());
        assert_eq!(buffer, Buffer::with_lines(["称号a"]));
    }

    #[test]
    fn set_string_zero_width() {
        let area = Rect::new(0, 0, 1, 1);
        let mut buffer = Buffer::empty(area);

        // Leading grapheme with zero width
        let s = "\u{1}a";
        buffer.set_stringn(0, 0, s, 1, Style::default());
        assert_eq!(buffer, Buffer::with_lines(["a"]));

        // Trailing grapheme with zero with
        let s = "a\u{1}";
        buffer.set_stringn(0, 0, s, 1, Style::default());
        assert_eq!(buffer, Buffer::with_lines(["a"]));
    }

    #[test]
    fn set_string_double_width() {
        let area = Rect::new(0, 0, 5, 1);
        let mut buffer = Buffer::empty(area);
        buffer.set_string(0, 0, "コン", Style::default());
        assert_eq!(buffer, Buffer::with_lines(["コン "]));

        // Only 1 space left.
        buffer.set_string(0, 0, "コンピ", Style::default());
        assert_eq!(buffer, Buffer::with_lines(["コン "]));
    }

    #[fixture]
    fn small_one_line_buffer() -> Buffer {
        Buffer::empty(Rect::new(0, 0, 5, 1))
    }

    #[rstest]
    #[case::empty("", "     ")]
    #[case::one("1", "1    ")]
    #[case::full("12345", "12345")]
    #[case::overflow("123456", "12345")]
    fn set_line_raw(
        mut small_one_line_buffer: Buffer,
        #[case] content: &str,
        #[case] expected: &str,
    ) {
        let line = Line::raw(content);
        small_one_line_buffer.set_line(0, 0, &line, 5);

        // note: testing with empty / set_string here instead of with_lines because with_lines calls
        // set_line
        let mut expected_buffer = Buffer::empty(small_one_line_buffer.area);
        expected_buffer.set_string(0, 0, expected, Style::default());
        assert_eq!(small_one_line_buffer, expected_buffer);
    }

    #[rstest]
    #[case::empty("", "     ")]
    #[case::one("1", "1    ")]
    #[case::full("12345", "12345")]
    #[case::overflow("123456", "12345")]
    fn set_line_styled(
        mut small_one_line_buffer: Buffer,
        #[case] content: &str,
        #[case] expected: &str,
    ) {
        let color = Color::Blue;
        let line = Line::styled(content, color);
        small_one_line_buffer.set_line(0, 0, &line, 5);

        // note: manually testing the contents here as the Buffer::with_lines calls set_line
        let actual_contents = small_one_line_buffer
            .content
            .iter()
            .map(Cell::symbol)
            .join("");
        let actual_styles = small_one_line_buffer
            .content
            .iter()
            .map(|c| c.fg)
            .collect_vec();

        // set_line only sets the style for non-empty cells (unlike Line::render which sets the
        // style for all cells)
        let expected_styles = iter::repeat(color)
            .take(content.len().min(5))
            .chain(iter::repeat(Color::default()).take(5_usize.saturating_sub(content.len())))
            .collect_vec();
        assert_eq!(actual_contents, expected);
        assert_eq!(actual_styles, expected_styles);
    }

    #[test]
    fn set_style() {
        let mut buffer = Buffer::with_lines(["aaaaa", "bbbbb", "ccccc"]);
        buffer.set_style(Rect::new(0, 1, 5, 1), Style::new().red());
        #[rustfmt::skip]
        let expected = Buffer::with_lines([
            "aaaaa".into(),
            "bbbbb".red(),
            "ccccc".into(),
        ]);
        assert_eq!(buffer, expected);
    }

    #[test]
    fn set_style_does_not_panic_when_out_of_area() {
        let mut buffer = Buffer::with_lines(["aaaaa", "bbbbb", "ccccc"]);
        buffer.set_style(Rect::new(0, 1, 10, 3), Style::new().red());
        #[rustfmt::skip]
        let expected = Buffer::with_lines([
            "aaaaa".into(),
            "bbbbb".red(),
            "ccccc".red(),
        ]);
        assert_eq!(buffer, expected);
    }

    #[test]
    fn with_lines() {
        #[rustfmt::skip]
        let buffer = Buffer::with_lines([
            "┌────────┐",
            "│コンピュ│",
            "│ーa 上で│",
            "└────────┘",
        ]);
        assert_eq!(buffer.area.x, 0);
        assert_eq!(buffer.area.y, 0);
        assert_eq!(buffer.area.width, 10);
        assert_eq!(buffer.area.height, 4);
    }

    #[test]
    fn diff_empty_empty() {
        let area = Rect::new(0, 0, 40, 40);
        let prev = Buffer::empty(area);
        let next = Buffer::empty(area);
        let diff = prev.diff(&next);
        assert_eq!(diff, vec![]);
    }

    #[test]
    fn diff_empty_filled() {
        let area = Rect::new(0, 0, 40, 40);
        let prev = Buffer::empty(area);
        let next = Buffer::filled(area, Cell::default().set_symbol("a"));
        let diff = prev.diff(&next);
        assert_eq!(diff.len(), 40 * 40);
    }

    #[test]
    fn diff_filled_filled() {
        let area = Rect::new(0, 0, 40, 40);
        let prev = Buffer::filled(area, Cell::default().set_symbol("a"));
        let next = Buffer::filled(area, Cell::default().set_symbol("a"));
        let diff = prev.diff(&next);
        assert_eq!(diff, vec![]);
    }

    #[test]
    fn diff_single_width() {
        let prev = Buffer::with_lines([
            "          ",
            "┌Title─┐  ",
            "│      │  ",
            "│      │  ",
            "└──────┘  ",
        ]);
        let next = Buffer::with_lines([
            "          ",
            "┌TITLE─┐  ",
            "│      │  ",
            "│      │  ",
            "└──────┘  ",
        ]);
        let diff = prev.diff(&next);
        assert_eq!(
            diff,
            vec![
                (2, 1, &cell("I")),
                (3, 1, &cell("T")),
                (4, 1, &cell("L")),
                (5, 1, &cell("E")),
            ]
        );
    }

    #[test]
    #[rustfmt::skip]
    fn diff_multi_width() {
        let prev = Buffer::with_lines([
            "┌Title─┐  ",
            "└──────┘  ",
        ]);
        let next = Buffer::with_lines([
            "┌称号──┐  ",
            "└──────┘  ",
        ]);
        let diff = prev.diff(&next);
        assert_eq!(
            diff,
            vec![
                (1, 0, &cell("称")),
                // Skipped "i"
                (3, 0, &cell("号")),
                // Skipped "l"
                (5, 0, &cell("─")),
            ]
        );
    }

    #[test]
    fn diff_multi_width_offset() {
        let prev = Buffer::with_lines(["┌称号──┐"]);
        let next = Buffer::with_lines(["┌─称号─┐"]);

        let diff = prev.diff(&next);
        assert_eq!(
            diff,
            vec![(1, 0, &cell("─")), (2, 0, &cell("称")), (4, 0, &cell("号")),]
        );
    }

    #[test]
    fn diff_skip() {
        let prev = Buffer::with_lines(["123"]);
        let mut next = Buffer::with_lines(["456"]);
        for i in 1..3 {
            next.content[i].set_skip(true);
        }

        let diff = prev.diff(&next);
        assert_eq!(diff, vec![(0, 0, &cell("4"))],);
    }

    #[test]
    fn merge() {
        let mut one = Buffer::filled(
            Rect {
                x: 0,
                y: 0,
                width: 2,
                height: 2,
            },
            Cell::default().set_symbol("1"),
        );
        let two = Buffer::filled(
            Rect {
                x: 0,
                y: 2,
                width: 2,
                height: 2,
            },
            Cell::default().set_symbol("2"),
        );
        one.merge(&two);
        assert_eq!(one, Buffer::with_lines(["11", "11", "22", "22"]));
    }

    #[test]
    fn merge2() {
        let mut one = Buffer::filled(
            Rect {
                x: 2,
                y: 2,
                width: 2,
                height: 2,
            },
            Cell::default().set_symbol("1"),
        );
        let two = Buffer::filled(
            Rect {
                x: 0,
                y: 0,
                width: 2,
                height: 2,
            },
            Cell::default().set_symbol("2"),
        );
        one.merge(&two);
        assert_eq!(one, Buffer::with_lines(["22  ", "22  ", "  11", "  11"]));
    }

    #[test]
    fn merge3() {
        let mut one = Buffer::filled(
            Rect {
                x: 3,
                y: 3,
                width: 2,
                height: 2,
            },
            Cell::default().set_symbol("1"),
        );
        let two = Buffer::filled(
            Rect {
                x: 1,
                y: 1,
                width: 3,
                height: 4,
            },
            Cell::default().set_symbol("2"),
        );
        one.merge(&two);
        let mut merged = Buffer::with_lines(["222 ", "222 ", "2221", "2221"]);
        merged.area = Rect {
            x: 1,
            y: 1,
            width: 4,
            height: 4,
        };
        assert_eq!(one, merged);
    }

    #[test]
    fn merge_skip() {
        let mut one = Buffer::filled(
            Rect {
                x: 0,
                y: 0,
                width: 2,
                height: 2,
            },
            Cell::default().set_symbol("1"),
        );
        let two = Buffer::filled(
            Rect {
                x: 0,
                y: 1,
                width: 2,
                height: 2,
            },
            Cell::default().set_symbol("2").set_skip(true),
        );
        one.merge(&two);
        let skipped: Vec<bool> = one.content().iter().map(|c| c.skip).collect();
        assert_eq!(skipped, vec![false, false, true, true, true, true]);
    }

    #[test]
    fn merge_skip2() {
        let mut one = Buffer::filled(
            Rect {
                x: 0,
                y: 0,
                width: 2,
                height: 2,
            },
            Cell::default().set_symbol("1").set_skip(true),
        );
        let two = Buffer::filled(
            Rect {
                x: 0,
                y: 1,
                width: 2,
                height: 2,
            },
            Cell::default().set_symbol("2"),
        );
        one.merge(&two);
        let skipped: Vec<bool> = one.content().iter().map(|c| c.skip).collect();
        assert_eq!(skipped, vec![true, true, false, false, false, false]);
    }

    #[test]
    fn with_lines_accepts_into_lines() {
        use crate::style::Stylize;
        let mut buf = Buffer::empty(Rect::new(0, 0, 3, 2));
        buf.set_string(0, 0, "foo", Style::new().red());
        buf.set_string(0, 1, "bar", Style::new().blue());
        assert_eq!(buf, Buffer::with_lines(["foo".red(), "bar".blue()]));
    }
}<|MERGE_RESOLUTION|>--- conflicted
+++ resolved
@@ -237,21 +237,14 @@
     }
 
     /// Print a string, starting at the position (x, y)
-<<<<<<< HEAD
-    ///
-    /// `style` accepts any type that is convertible to [`Style`] (e.g. [`Style`], [`Color`], or
-    /// your own type that implements [`Into<Style>`]).
     /// # Panics
     ///
     /// Panics when given an coordinate that is outside of this Buffer's area.
-=======
->>>>>>> 9bd89c21
     pub fn set_string<T, S>(&mut self, x: u16, y: u16, string: T, style: S)
     where
         T: AsRef<str>,
         S: Into<Style>,
     {
-<<<<<<< HEAD
         self.try_set_stringn(x, y, string, usize::MAX, style.into())
             .unwrap_or_else(|| Self::panic_on_wrong_position(x, y, self.area));
     }
@@ -266,64 +259,50 @@
         T: AsRef<str>,
         S: Into<Style>,
     {
-        self.try_set_stringn(x, y, string, usize::MAX, style.into())?;
+        self.try_set_stringn(x, y, string, usize::MAX, style)?;
         Some(())
-=======
-        self.set_stringn(x, y, string, usize::MAX, style);
->>>>>>> 9bd89c21
     }
 
     /// Print at most the first n characters of a string if enough space is available
     /// until the end of the line.
     ///
-<<<<<<< HEAD
     /// `style` accepts any type that is convertible to [`Style`] (e.g. [`Style`], [`Color`], or
     /// your own type that implements [`Into<Style>`]).
     /// # Panics
     ///
     /// Panics when given an coordinate that is outside of this Buffer's area.
-=======
+    pub fn set_stringn<T, S>(
+        &mut self,
+        x: u16,
+        y: u16,
+        string: T,
+        width: usize,
+        style: S,
+    ) -> (u16, u16)
+    where
+        T: AsRef<str>,
+        S: Into<Style>,
+    {
+        self.try_set_stringn(x, y, string, width, style)
+            .unwrap_or_else(|| Self::panic_on_wrong_position(x, y, self.area))
+    }
+
+    /// Print at most the first n characters of a string if enough space is available
+    /// until the end of the line.
+    ///
     /// Use [`Buffer::set_string`] when the maximum amount of characters can be printed.
->>>>>>> 9bd89c21
-    pub fn set_stringn<T, S>(
+    pub fn try_set_stringn<T, S>(
         &mut self,
         mut x: u16,
         y: u16,
         string: T,
         max_width: usize,
         style: S,
-    ) -> (u16, u16)
-    where
-        T: AsRef<str>,
-        S: Into<Style>,
-    {
-<<<<<<< HEAD
-        self.try_set_stringn(x, y, string, width, style)
-            .unwrap_or_else(|| Self::panic_on_wrong_position(x, y, self.area))
-    }
-
-    /// Print at most the first n characters of a string if enough space is available
-    /// until the end of the line
-    /// Returns `None` if the index is out of bounds
-    /// `style` accepts any type that is convertible to [`Style`] (e.g. [`Style`], [`Color`], or
-    /// your own type that implements [`Into<Style>`]).
-    #[must_use]
-    pub fn try_set_stringn<T, S>(
-        &mut self,
-        x: u16,
-        y: u16,
-        string: T,
-        width: usize,
-        style: S,
     ) -> Option<(u16, u16)>
     where
         T: AsRef<str>,
         S: Into<Style>,
     {
-        if !self.area.contains(Position { x, y }) {
-            return None;
-        }
-=======
         let max_width = max_width.try_into().unwrap_or(u16::MAX);
         let mut remaining_width = self.area.right().saturating_sub(x).min(max_width);
         let graphemes = UnicodeSegmentation::graphemes(string.as_ref(), true)
@@ -333,49 +312,38 @@
                 remaining_width = remaining_width.checked_sub(width)?;
                 Some((symbol, width))
             });
->>>>>>> 9bd89c21
         let style = style.into();
         for (symbol, width) in graphemes {
-            self.get_mut(x, y).set_symbol(symbol).set_style(style);
+            self.try_get_mut(x, y)?.set_symbol(symbol).set_style(style);
             let next_symbol = x + width;
             x += 1;
             // Reset following cells if multi-width (they would be hidden by the grapheme),
             while x < next_symbol {
-                self.get_mut(x, y).reset();
+                self.try_get_mut(x, y)?.reset();
                 x += 1;
             }
         }
-<<<<<<< HEAD
-        Some((x_offset as u16, y))
+        Some((x, y))
     }
 
     /// Print a line, starting at the position (x, y)
     /// # Panics
     ///
     /// Panics when given an coordinate that is outside of this Buffer's area.
-    pub fn set_line(&mut self, x: u16, y: u16, line: &Line<'_>, width: u16) -> (u16, u16) {
-        self.try_set_line(x, y, line, width)
+    pub fn set_line(&mut self, x: u16, y: u16, line: &Line<'_>, max_width: u16) -> (u16, u16) {
+        self.try_set_line(x, y, line, max_width)
             .unwrap_or_else(|| Self::panic_on_wrong_position(x, y, self.area))
     }
-
     /// Print a line, starting at the position (x, y)
-    #[must_use = "Function returns none if index is out of bounds, which should be handled"]
+    #[must_use]
     pub fn try_set_line(
         &mut self,
         x: u16,
         y: u16,
         line: &Line<'_>,
-        width: u16,
+        max_width: u16,
     ) -> Option<(u16, u16)> {
-        let mut remaining_width = width;
-=======
-        (x, y)
-    }
-
-    /// Print a line, starting at the position (x, y)
-    pub fn set_line(&mut self, x: u16, y: u16, line: &Line<'_>, max_width: u16) -> (u16, u16) {
         let mut remaining_width = max_width;
->>>>>>> 9bd89c21
         let mut x = x;
         for span in line {
             if remaining_width == 0 {
@@ -396,28 +364,11 @@
     }
 
     /// Print a span, starting at the position (x, y)
-<<<<<<< HEAD
     /// # Panics
     ///
     /// Panics when given an coordinate that is outside of this Buffer's area.
-    pub fn set_span(&mut self, x: u16, y: u16, span: &Span<'_>, width: u16) -> (u16, u16) {
-        self.try_set_span(x, y, span, width)
-            .unwrap_or_else(|| Self::panic_on_wrong_position(x, y, self.area))
-    }
-
-    /// Print a span, starting at the position (x, y)
-    pub fn try_set_span(
-        &mut self,
-        x: u16,
-        y: u16,
-        span: &Span<'_>,
-        width: u16,
-    ) -> Option<(u16, u16)> {
-        self.try_set_stringn(x, y, span.content.as_ref(), width as usize, span.style)
-=======
     pub fn set_span(&mut self, x: u16, y: u16, span: &Span<'_>, max_width: u16) -> (u16, u16) {
         self.set_stringn(x, y, &span.content, max_width as usize, span.style)
->>>>>>> 9bd89c21
     }
 
     /// Set the style of all cells in the given area.
