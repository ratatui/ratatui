--- conflicted
+++ resolved
@@ -2060,15 +2060,9 @@
                 .flex(Flex::Legacy)
                 .split(rect)
                 .iter()
-<<<<<<< HEAD
                 .map(|r| r.left()..r.right())
                 .collect_vec();
             assert_eq!(ranges, expected);
-=======
-                .map(|r| r.width)
-                .collect::<Vec<u16>>();
-            assert_eq!(r, expected);
->>>>>>> 8db7a9a4
         }
 
         #[rstest]
@@ -2085,15 +2079,9 @@
                 .flex(Flex::Start)
                 .split(rect)
                 .iter()
-<<<<<<< HEAD
                 .map(|r| r.left()..r.right())
                 .collect::<Vec<Range<u16>>>();
             assert_eq!(ranges, expected);
-=======
-                .map(|r| (r.x, r.width))
-                .collect::<Vec<(u16, u16)>>();
-            assert_eq!(r, expected);
->>>>>>> 8db7a9a4
         }
 
         #[rstest]
@@ -2122,15 +2110,9 @@
                 .flex(Flex::Legacy)
                 .split(rect)
                 .iter()
-<<<<<<< HEAD
                 .map(|r| r.left()..r.right())
                 .collect_vec();
             assert_eq!(ranges, expected);
-=======
-                .map(|r| r.width)
-                .collect::<Vec<u16>>();
-            assert_eq!(r, expected);
->>>>>>> 8db7a9a4
         }
 
         #[rstest]
@@ -2154,7 +2136,6 @@
             #[case] expected: Vec<u16>,
         ) {
             let rect = Rect::new(0, 0, 100, 1);
-<<<<<<< HEAD
             for flex in [
                 Flex::Start,
                 Flex::End,
@@ -2170,51 +2151,6 @@
                     .collect_vec();
                 assert_eq!(widths, expected);
             }
-=======
-            let r = Layout::horizontal(&constraints)
-                .flex(Flex::Start)
-                .split(rect)
-                .iter()
-                .map(|r| r.width)
-                .collect::<Vec<u16>>();
-            assert_eq!(r, expected);
-
-            let rect = Rect::new(0, 0, 100, 1);
-            let r = Layout::horizontal(&constraints)
-                .flex(Flex::Center)
-                .split(rect)
-                .iter()
-                .map(|r| r.width)
-                .collect::<Vec<u16>>();
-            assert_eq!(r, expected);
-
-            let rect = Rect::new(0, 0, 100, 1);
-            let r = Layout::horizontal(&constraints)
-                .flex(Flex::End)
-                .split(rect)
-                .iter()
-                .map(|r| r.width)
-                .collect::<Vec<u16>>();
-            assert_eq!(r, expected);
-
-            let rect = Rect::new(0, 0, 100, 1);
-            let r = Layout::horizontal(&constraints)
-                .flex(Flex::SpaceAround)
-                .split(rect)
-                .iter()
-                .map(|r| r.width)
-                .collect::<Vec<u16>>();
-            assert_eq!(r, expected);
-
-            let rect = Rect::new(0, 0, 100, 1);
-            let r = Layout::horizontal(&constraints)
-                .flex(Flex::SpaceBetween)
-                .split(rect)
-                .iter()
-                .map(|r| r.width)
-                .collect::<Vec<u16>>();
-            assert_eq!(r, expected);
->>>>>>> 8db7a9a4
         }
 
         #[rstest]
@@ -2229,15 +2165,9 @@
                 .flex(Flex::Legacy)
                 .split(rect)
                 .iter()
-<<<<<<< HEAD
                 .map(|r| r.left()..r.right())
                 .collect_vec();
             assert_eq!(ranges, expected);
-=======
-                .map(|r| r.width)
-                .collect::<Vec<u16>>();
-            assert_eq!(r, expected);
->>>>>>> 8db7a9a4
         }
 
         #[rstest]
@@ -2279,15 +2209,9 @@
                 .flex(Flex::Legacy)
                 .split(rect)
                 .iter()
-<<<<<<< HEAD
                 .map(|r| r.left()..r.right())
                 .collect_vec();
             assert_eq!(ranges, expected);
-=======
-                .map(|r| r.width)
-                .collect::<Vec<u16>>();
-            assert_eq!(r, expected);
->>>>>>> 8db7a9a4
         }
 
         #[rstest]
@@ -2302,15 +2226,9 @@
                 .flex(Flex::Legacy)
                 .split(rect)
                 .iter()
-<<<<<<< HEAD
                 .map(|r| r.left()..r.right())
                 .collect_vec();
             assert_eq!(ranges, expected);
-=======
-                .map(|r| r.width)
-                .collect::<Vec<u16>>();
-            assert_eq!(r, expected);
->>>>>>> 8db7a9a4
         }
 
         #[rstest]
@@ -2326,15 +2244,9 @@
                 .flex(Flex::Legacy)
                 .split(rect)
                 .iter()
-<<<<<<< HEAD
                 .map(|r| r.left()..r.right())
                 .collect_vec();
             assert_eq!(ranges, expected);
-=======
-                .map(|r| r.width)
-                .collect::<Vec<u16>>();
-            assert_eq!(r, expected);
->>>>>>> 8db7a9a4
         }
 
         #[rstest]
@@ -2424,12 +2336,8 @@
                 .iter()
                 .map(|r| (r.x, r.width))
                 .collect::<Vec<(u16, u16)>>();
-<<<<<<< HEAD
-
-            assert_eq!(expected, result);
-=======
-            assert_eq!(r, expected);
->>>>>>> 8db7a9a4
+
+            assert_eq!(result, expected);
         }
 
         #[rstest]
