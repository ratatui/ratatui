--- conflicted
+++ resolved
@@ -25,33 +25,21 @@
 //! // Converted to Line(vec![
 //! //   Span { content: Cow::Borrowed("My title"), style: Style { .. } }
 //! // ])
-<<<<<<< HEAD
-//! let block = Block::default().title_top("My title");
-=======
-//! let block = Block::new().title("My title");
->>>>>>> aa4260f9
+//! let block = Block::new().title_top("My title");
 //!
 //! // A simple string with a unique style.
 //! // Converted to Line(vec![
 //! //   Span { content: Cow::Borrowed("My title"), style: Style { fg: Some(Color::Yellow), .. }
 //! // ])
-<<<<<<< HEAD
 //! let block =
-//!     Block::default().title_top(Span::styled("My title", Style::default().fg(Color::Yellow)));
-=======
-//! let block = Block::new().title(Span::styled("My title", Style::default().fg(Color::Yellow)));
->>>>>>> aa4260f9
+//!     Block::new().title_top(Span::styled("My title", Style::default().fg(Color::Yellow)));
 //!
 //! // A string with multiple styles.
 //! // Converted to Line(vec![
 //! //   Span { content: Cow::Borrowed("My"), style: Style { fg: Some(Color::Yellow), .. } },
 //! //   Span { content: Cow::Borrowed(" title"), .. }
 //! // ])
-<<<<<<< HEAD
-//! let block = Block::default().title_top(vec![
-=======
-//! let block = Block::new().title(vec![
->>>>>>> aa4260f9
+//! let block = Block::new().title_top(vec![
 //!     Span::styled("My", Style::default().fg(Color::Yellow)),
 //!     Span::raw(" title"),
 //! ]);
